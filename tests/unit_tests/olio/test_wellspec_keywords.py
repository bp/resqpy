--- conflicted
+++ resolved
@@ -158,7 +158,6 @@
     pd.testing.assert_frame_equal(well_data, test_well_dataframe_duplicates_kept)
 
 
-<<<<<<< HEAD
 def test_get_well_pointers_new(tmp_path):
     # Arrange
     wellspec_file = f"{tmp_path}/test.dat"
@@ -217,7 +216,8 @@
         'TEST_WELL5': [(1303, '12/03/1994')]
     }
     pd.testing.assert_frame_equal(df, pd.DataFrame())
-=======
+
+
 def test_get_well_data_keep_null_columns_false(wellspec_file_one_well, test_well_dataframe_null_columns_dropped):
     # Arrange
     well_name = "TEST_WELL"
@@ -229,5 +229,4 @@
         well_data = wk.get_well_data(file, well_name, pointer, keep_null_columns = False)
 
     # Assert
-    pd.testing.assert_frame_equal(well_data, test_well_dataframe_null_columns_dropped)
->>>>>>> f4ef4ee3
+    pd.testing.assert_frame_equal(well_data, test_well_dataframe_null_columns_dropped)