--- conflicted
+++ resolved
@@ -28,13 +28,8 @@
 
     # Check fault can be loaded in again
     model.store_epc()
-<<<<<<< HEAD
-    fault_interp = resqpy.organize.FaultInterpretation(model, uuid = surf.represented_interpretation_uuid)
-    fault_feature = resqpy.organize.TectonicBoundaryFeature(
-=======
     fault_interp = resqpy.organize.organize_old.FaultInterpretation(model, uuid = surf.represented_interpretation_uuid)
-    fault_feature = resqpy.organize.organize_old.TectonicBoundaryFeature(
->>>>>>> a8f48aae
+    fault_feature = resqpy.organize.TectonicBoundaryFeature(model, uuid = fault_interp.tectonic_boundary_feature.uuid)
         model, uuid = fault_interp.tectonic_boundary_feature.uuid)
 
     # Check title matches expected title
