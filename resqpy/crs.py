"""crs.py: RESQML coordinate reference system module."""

version = '5th July 2021'

import logging
log = logging.getLogger(__name__)
log.debug('crs.py version ' + version)

import warnings
from typing import Union, Optional, Tuple, List, Dict
import math as maths
import numpy as np
import uuid
# import xml.etree.ElementTree as et
# from lxml import etree as et

<<<<<<< HEAD
import resqpy.model as rq
=======
import resqpy.weights_and_measures as wam
>>>>>>> 0b18f88f
from resqpy.olio.base import BaseResqpy
import resqpy.olio.uuid as bu
import resqpy.olio.xml_et as rqet
import resqpy.olio.vector_utilities as vec
from resqpy.olio.xml_namespaces import curly_namespace as ns


PointType = Union[Tuple[float, float, float], List[float], np.ndarray]

class Crs(BaseResqpy):
   """ Coordinate reference system object """

   @property
   def resqml_type(self):
      return 'LocalTime3dCrs' if hasattr(self, 'time_units') and self.time_units else 'LocalDepth3dCrs'

   valid_axis_orders = ("easting northing", "northing easting", "westing southing",
                        "southing westing", "northing westing", "westing northing")

   def __init__(self,
                parent_model: 'rq.Model',
                crs_root = None,  # deprecated
                uuid: Optional[uuid.UUID] = None,
                x_offset: Optional[float] = 0.0,
                y_offset: Optional[float] = 0.0,
                z_offset: Optional[float] = 0.0,
                rotation: Optional[float] = 0.0,
                xy_units: Optional[str] = 'm',
                z_units: Optional[str] = 'm',
                z_inc_down: Optional[bool] = True,
                axis_order: Optional[str] = 'easting northing',
                time_units: Optional[str] = None,
                epsg_code: Optional[str] = None,
                title: Optional[str] = None,
                originator: Optional[str] = None,
                extra_metadata: Optional[Dict[str, str]] = None):
      """Create a new coordinate reference system object.

      arguments:
         parent_model (model.Model): the model to which the new Crs object will belong
         crs_root (xml root node): DEPRECATED – use uuid instead; the xml root node for an existing RESQML crs object
         crs_uuid (uuid.UUID): the uuid of an existing RESQML crs object in model, from which to instantiate the
            resqpy Crs object; if present, all the remaining arguments are ignored
         x_offset, y_offset, z_offset (floats, default zero): the local origin within an implicit parent crs
         rotation (float, default zero): a projected view rotation (in the xy plane), in radians, relative to an
            implicit parent crs
         xy_units (str, default 'm'): the units applicable to x & y values; must be one of the RESQML length uom strings
         z_units (str, default 'm'): the units applicable to z depth values; must be one of the RESQML length uom strings
         z_inc_down (boolean, default True): if True, increasing z values indicate greater depth (ie. in direction of
            gravity); if False, increasing z values indicate greater elevation
         axis_order (str, default 'easting northing'): the compass directions of the positive x and y axes respectively
         time_units (str, optional): if present, the time units of the z values (for seismic datasets), in which case the
            z_units argument is irrelevant
         epsg_code (str, optional): if present, the EPSG code of the implicit parent crs
         title (str, optional): the citation title to use for a new crs;
            ignored if uuid or crs_root is not None
         originator (str, optional): the name of the person creating the crs, defaults to login id;
            ignored if uuid or crs_root is not None
         extra_metadata (dict, optional): string key, value pairs to add as extra metadata for the crs;
            ignored if uuid or crs_root is not None

      returns:
         a new resqpy Crs object

      notes:
         although resqpy does not have full support for identifying a parent crs, the modifiers such as a local origin
         may be used on the assumption that all crs objects refer to the same implicit parent crs;
         there are two equivalent RESQML classes and which one is generated depends on whether the time_units argument
         is used, when instantiating from values;
         it is strongly encourage to call the create_xml() method immediately after instantiation (unless the resqpy
         crs is a temporary object) as the uuid may be modified at that point to re-use any existing equivalent RESQML
         crs object in the model

      :meta common:
      """

      self.xy_units = xy_units
      self.z_units = z_units
      self.time_units = time_units   # if None, z values are depth; if not None, z values are time (from seismic)
      self.z_inc_down = z_inc_down
      self.x_offset = x_offset
      self.y_offset = y_offset
      self.z_offset = z_offset
      self.rotation = rotation    # radians
      self.axis_order = axis_order
      self.epsg_code = epsg_code
      # following are derived attributes, set below
      self.rotated = None
      self.rotation_matrix = None
      self.reverse_rotation_matrix = None

      super().__init__(model = parent_model, uuid = uuid, title = title, originator = originator,
                       extra_metadata = extra_metadata, root_node = crs_root)

      assert self.axis_order in self.valid_axis_orders, 'invalid CRS axis order: ' + str(axis_order)

      self.rotated = (not maths.isclose(self.rotation, 0.0, abs_tol = 1e-8) and
                      not maths.isclose(self.rotation, 2.0 * maths.pi, abs_tol = 1e-8))
      if self.rotated:
         self.rotation_matrix = vec.rotation_matrix_3d_axial(2, maths.degrees(self.rotation))
         self.reverse_rotation_matrix = vec.rotation_matrix_3d_axial(2, maths.degrees(-self.rotation))

      self.null_transform = (maths.isclose(self.x_offset, 0.0, abs_tol = 1e-8) and
                             maths.isclose(self.y_offset, 0.0, abs_tol = 1e-8) and
                             maths.isclose(self.z_offset, 0.0, abs_tol = 1e-8) and
                             not self.rotated)


   def _load_from_xml(self):
      root_node = self.root
      flavour = rqet.node_type(root_node)
      assert flavour in ['obj_LocalDepth3dCrs', 'obj_LocalTime3dCrs']
      if flavour == 'obj_LocalTime3dCrs':
         self.time_units = rqet.find_tag_text(root_node, 'TimeUom')
         assert self.time_units
      else:
         self.time_units = None
      self.xy_units = rqet.find_tag_text(root_node, 'ProjectedUom')
      self.axis_order = rqet.find_tag_text(root_node, 'ProjectedAxisOrder')
      self.z_units = rqet.find_tag_text(root_node, 'VerticalUom')
      self.z_inc_down = rqet.find_tag_bool(root_node, 'ZIncreasingDownward')
      self.x_offset = rqet.find_tag_float(root_node, 'XOffset')
      self.y_offset = rqet.find_tag_float(root_node, 'YOffset')
      self.z_offset = rqet.find_tag_float(root_node, 'ZOffset')
      self.rotation = rqet.find_tag_float(root_node, 'ArealRotation')  # todo: extract uom attribute from this node
      parent_xy_crs = rqet.find_tag(root_node, 'ProjectedCrs')
      if parent_xy_crs is not None and rqet.node_type(parent_xy_crs) == 'ProjectedCrsEpsgCode':
         self.epsg_code = rqet.find_tag_text(parent_xy_crs, 'EpsgCode')    # should be an integer?
      else:
         self.epsg_code = None


   def is_right_handed_xyz(self) -> bool:
      """Returns True if the xyz axes are right handed; False if left handed."""

      return self.axis_order in ["northing easting", "southing westing", "westing northing"] == self.z_inc_down


   def global_to_local(self, xyz: PointType, global_z_inc_down: bool = True) -> Tuple[float, float, float]:
      """Convert a single xyz point from the parent coordinate reference system to this one."""

      x, y, z = xyz
      if self.x_offset != 0.0: x -= self.x_offset
      if self.y_offset != 0.0: y -= self.y_offset
      if global_z_inc_down != self.z_inc_down: z = -z
      if self.z_offset != 0.0: z -= self.z_offset
      if self.rotated:
         (x, y, z) = vec.rotate_vector(self.rotation_matrix, np.array((x, y, z)))
      return (x, y, z)


   def global_to_local_array(self, xyz: np.ndarray, global_z_inc_down: bool = True):
      """Convert in situ a numpy array of xyz points from the parent coordinate reference system to this one."""

      if self.x_offset != 0.0: xyz[..., 0] -= self.x_offset
      if self.y_offset != 0.0: xyz[..., 1] -= self.y_offset
      if global_z_inc_down != self.z_inc_down:
         z = np.negative(xyz[..., 2])
         xyz[..., 2] = z
      if self.z_offset != 0.0: xyz[..., 2] -= self.z_offset
      if self.rotated:
         a = vec.rotate_array(self.rotation_matrix, xyz)
         xyz[:] = a


   def local_to_global(self, xyz: PointType, global_z_inc_down: bool = True) -> Tuple[float, float, float]:
      """Convert a single xyz point from this coordinate reference system to the parent one."""

      if self.rotated:
         (x, y, z) = vec.rotate_vector(self.reverse_rotation_matrix, np.array(xyz))
      else:
         (x, y, z) = xyz
      if self.x_offset != 0.0: x += self.x_offset
      if self.y_offset != 0.0: y += self.y_offset
      if self.z_offset != 0.0: z += self.z_offset
      if global_z_inc_down != self.z_inc_down: z = -z
      return (x, y, z)


   def local_to_global_array(self, xyz: np.ndarray, global_z_inc_down: bool = True):
      """Convert in situ a numpy array of xyz points from this coordinate reference system to the parent one."""

      if self.rotated:
         a = vec.rotate_array(self.reverse_rotation_matrix, xyz)
         xyz[:] = a
      if self.x_offset != 0.0: xyz[..., 0] += self.x_offset
      if self.y_offset != 0.0: xyz[..., 1] += self.y_offset
      if self.z_offset != 0.0: xyz[..., 2] += self.z_offset
      if global_z_inc_down != self.z_inc_down:
         z = np.negative(xyz[..., 2])
         xyz[..., 2] = z


   def has_same_epsg_code(self, other_crs: 'Crs') -> bool:
      """Returns True if either of the crs'es has a null EPSG code, or if they are the same."""
      return self.epsg_code is None or other_crs.epsg_code is None or self.epsg_code == other_crs.epsg_code


   def is_equivalent(self, other_crs: 'Crs') -> bool:
      """Returns True if this crs is effectively the same as the other crs."""

      log.debug('testing crs equivalence')
      if other_crs is None: return False
      if self is other_crs: return True
      if bu.matching_uuids(self.uuid, other_crs.uuid): return True
      if self.xy_units != other_crs.xy_units or self.z_units != other_crs.z_units: return False
      if self.z_inc_down != other_crs.z_inc_down: return False
      if (self.time_units is not None or other_crs.time_units is not None) and self.time_units != other_crs.time_units:
         return False
      if not self.has_same_epsg_code(other_crs): return False
      if self.null_transform and other_crs.null_transform: return True
      if (maths.isclose(self.x_offset, other_crs.x_offset, abs_tol = 1e-4) and
          maths.isclose(self.y_offset, other_crs.y_offset, abs_tol = 1e-4) and
          maths.isclose(self.z_offset, other_crs.z_offset, abs_tol = 1e-4) and
          maths.isclose(self.rotation, other_crs.rotation, abs_tol = 1e-4)): return True
          # todo: handle and check rotation units; modularly equivalent rotations
      return False


   def convert_to(self, other_crs: 'Crs', xyz: PointType) -> Tuple[float, float, float]:
      """Converts a single xyz point from this coordinate reference system to the other.

      :meta common:
      """

      if self is other_crs: return tuple(xyz)
      assert self.has_same_epsg_code(other_crs)
      xyz = self.local_to_global(xyz)
      xyz = (wam.convert_lengths(xyz[0], self.xy_units, other_crs.xy_units),
             wam.convert_lengths(xyz[1], self.xy_units, other_crs.xy_units),
             wam.convert_lengths(xyz[2], self.z_units, other_crs.z_units))
      xyz = other_crs.global_to_local(xyz)
      return tuple(xyz)


   def convert_array_to(self, other_crs: 'Crs', xyz: np.ndarray):
      """Converts in situ a numpy array of xyz points from this coordinate reference system to the other.

      :meta common:
      """

      if self.is_equivalent(other_crs): return
      assert self.has_same_epsg_code(other_crs)
      self.local_to_global_array(xyz)
      if self.xy_units == self.z_units and other_crs.xy_units == other_crs.z_units:
         wam.convert_lengths(xyz, self.xy_units, other_crs.xy_units)
      else:
         wam.convert_lengths(xyz[..., :2], self.xy_units, other_crs.xy_units)
         wam.convert_lengths(xyz[..., 2], self.z_units, other_crs.z_units)
      other_crs.global_to_local_array(xyz)
      return xyz


   def convert_from(self, other_crs: 'Crs', xyz: PointType) -> Tuple[float, float, float]:
      """Converts a single xyz point from the other coordinate reference system to this one.

      :meta common:
      """

      if self is other_crs: return tuple(xyz)
      assert self.has_same_epsg_code(other_crs)
      xyz = other_crs.local_to_global(xyz)
      xyz = (wam.convert_lengths(xyz[0], other_crs.xy_units, self.xy_units),
             wam.convert_lengths(xyz[1], other_crs.xy_units, self.xy_units),
             wam.convert_lengths(xyz[2], other_crs.z_units, self.z_units))
      xyz = self.global_to_local(xyz)
      return tuple(xyz)


   def convert_array_from(self, other_crs: 'Crs', xyz: np.ndarray):
      """Converts in situ a numpy array of xyz points from the other coordinate reference system to this one.

      :meta common:
      """

      if self.is_equivalent(other_crs): return
      assert self.has_same_epsg_code(other_crs)
      other_crs.local_to_global_array(xyz)
      if self.xy_units == self.z_units and other_crs.xy_units == other_crs.z_units:
         wam.convert_lengths(xyz, other_crs.xy_units, self.xy_units)
      else:
         wam.convert_lengths(xyz[..., :2], other_crs.xy_units, self.xy_units)
         wam.convert_lengths(xyz[..., 2], other_crs.z_units, self.z_units)
      self.global_to_local_array(xyz)
      return xyz


   def create_xml(self,
                  add_as_part: bool = True,
                  root = None,  # deprecated
                  title: Optional[str] = None,
                  originator: Optional[str] = None,
                  reuse: bool = True):
      """Creates a Coordinate Reference System xml node and optionally adds as a part in the parent model.

      arguments:
         add_as_part (boolean, default True): if True the newly created crs node is added to the model
            as a part
         root (optional, usually None): DEPRECATED; if not None, the newly created crs node is appended
            as a child of this node (rarely used)
         title (string, optional): used as the Title text in the citation node
         originator (string, optional): the name of the human being who created the crs object;
            default is to use the login name
         reuse (boolean, default True): if True and an equivalent crs already exists in the model then
            the uuid for this Crs is modified to match that of the existing object and the existing
            xml node is returned without anything new being added

      returns:
         newly created (or reused) coordinate reference system xml node

      notes:
         if the reuse argument is True, it is strongly recommended to call this method immediately after
         a new Crs has been instantiated from explicit values, as the uuid may be modified here;
         if reuse is True, the title is not regarded as important and a match with an existing object
         may occur even if the titles differ

      :meta common:
      """

      if reuse and self.try_reuse(): return self.node  # check for reusable (equivalent) object

      crs = super().create_xml(add_as_part = False, originator = originator)

      xoffset = rqet.SubElement(crs, ns['resqml2'] + 'XOffset')
      xoffset.set(ns['xsi'] + 'type', ns['xsd'] + 'double')
      xoffset.text = '{0:5.3f}'.format(self.x_offset)

      yoffset = rqet.SubElement(crs, ns['resqml2'] + 'YOffset')
      yoffset.set(ns['xsi'] + 'type', ns['xsd'] + 'double')
      yoffset.text = '{0:5.3f}'.format(self.y_offset)

      zoffset = rqet.SubElement(crs, ns['resqml2'] + 'ZOffset')
      zoffset.set(ns['xsi'] + 'type', ns['xsd'] + 'double')
      zoffset.text = '{0:6.4f}'.format(self.z_offset)

      rotation = rqet.SubElement(crs, ns['resqml2'] + 'ArealRotation')
      rotation.set('uom', 'rad')
      rotation.set(ns['xsi'] + 'type', ns['eml'] + 'PlaneAngleMeasure')
      rotation.text = '{0:8.6f}'.format(self.rotation)

      if self.axis_order is None: axes = 'easting northing'
      else: axes = self.axis_order.lower()
      axis_order = rqet.SubElement(crs, ns['resqml2'] + 'ProjectedAxisOrder')
      axis_order.set(ns['xsi'] + 'type', ns['eml'] + 'AxisOrder2d')
      axis_order.text = axes

      xy_uom = rqet.SubElement(crs, ns['resqml2'] + 'ProjectedUom')
      xy_uom.set(ns['xsi'] + 'type', ns['eml'] + 'LengthUom')
      xy_uom.text = wam.rq_length_unit(self.xy_units)

      z_uom = rqet.SubElement(crs, ns['resqml2'] + 'VerticalUom')
      z_uom.set(ns['xsi'] + 'type', ns['eml'] + 'LengthUom')
      z_uom.text = wam.rq_length_unit(self.z_units)

      if self.time_units is not None:
         t_uom = rqet.SubElement(crs, ns['resqml2'] + 'TimeUom')
         t_uom.set(ns['xsi'] + 'type', ns['eml'] + 'TimeUom')  # todo: check this
         t_uom.text = self.time_units

      z_sense = rqet.SubElement(crs, ns['resqml2'] + 'ZIncreasingDownward')
      z_sense.set(ns['xsi'] + 'type', ns['xsd'] + 'boolean')
      z_sense.text = str(self.z_inc_down).lower()

      xy_crs = rqet.SubElement(crs, ns['resqml2'] + 'ProjectedCrs')
      xy_crs.text = rqet.null_xml_text
      if self.epsg_code is None:
         xy_crs.set(ns['xsi'] + 'type', ns['eml'] + 'ProjectedUnknownCrs')
         self.model.create_unknown(root = xy_crs)
      else:
         xy_crs.set(ns['xsi'] + 'type', ns['eml'] + 'ProjectedCrsEpsgCode')
         epsg_node = rqet.SubElement(xy_crs, ns['resqml2'] + 'EpsgCode')
         epsg_node.set(ns['xsi'] + 'type', ns['xsd'] + 'positiveInteger')
         epsg_node.text = str(self.epsg_code)

      z_crs = rqet.SubElement(crs, ns['resqml2'] + 'VerticalCrs')
      if self.epsg_code is None:
         z_crs.set(ns['xsi'] + 'type', ns['eml'] + 'VerticalUnknownCrs')
         z_crs.text = rqet.null_xml_text
         self.model.create_unknown(root = z_crs)
      else:   # not sure if this is appropriate for the vertical crs
         z_crs.set(ns['xsi'] + 'type', ns['eml'] + 'VerticalCrsEpsgCode')
         epsg_node = rqet.SubElement(xy_crs, ns['resqml2'] + 'EpsgCode')
         epsg_node.set(ns['xsi'] + 'type', ns['xsd'] + 'positiveInteger')
         epsg_node.text = str(self.epsg_code)

      if root is not None: root.append(crs)
      if add_as_part: self.model.add_part('obj_' + self.resqml_type, bu.uuid_from_string(crs.attrib['uuid']), crs)
      if self.model.crs_root is None: self.model.crs_root = crs  # mark's as 'main' (ie. first) crs for model

      return crs


   @property
   def crs_root(self):
      """DEPRECATED. Alias for root"""
      warnings.warn("Attribute 'crs_root' is deprecated. Use 'root'", DeprecationWarning)
      return self.root<|MERGE_RESOLUTION|>--- conflicted
+++ resolved
@@ -14,11 +14,8 @@
 # import xml.etree.ElementTree as et
 # from lxml import etree as et
 
-<<<<<<< HEAD
 import resqpy.model as rq
-=======
 import resqpy.weights_and_measures as wam
->>>>>>> 0b18f88f
 from resqpy.olio.base import BaseResqpy
 import resqpy.olio.uuid as bu
 import resqpy.olio.xml_et as rqet
