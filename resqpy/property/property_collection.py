"""propertycollection.py: class handling collections of RESQML properties for grids, wellbore frames, grid connection sets etc."""

version = '23rd November 2021'

# Nexus is a registered trademark of the Halliburton Company

import logging

log = logging.getLogger(__name__)
log.debug('property.py version ' + version)

import numpy as np
import numpy.ma as ma

import resqpy.olio.uuid as bu
import resqpy.olio.write_hdf5 as rwh5
import resqpy.olio.xml_et as rqet
import resqpy.time_series as rts
from resqpy.olio.xml_namespaces import curly_namespace as ns
import resqpy.well as rqw

from .property_kind import PropertyKind
from .string_lookup import StringLookup
from .property_common import same_property_kind, supported_property_kind_list, property_kind_and_facet_from_keyword, \
    dtype_flavour, _cache_name, _cache_name_for_uuid, selective_version_of_collection, guess_uom


class PropertyCollection():
    """Class for RESQML Property collection for any supporting representation (or mix of supporting representations).

    notes:
       this is a base class inherited by GridPropertyCollection and WellLogCollection (and others to follow), application
       code usually works with the derived classes;
       RESQML caters for three simple types of numerical property: Continuous (ie. real data, aka floating point);
       Discrete (ie. integer data, or boolean); Categorical (integer data, usually non-negative, with an associated
       look-up table to convert to a string); Points properties are for storing xyz values; resqpy does not currently
       support Comment properties
    """

    def __init__(self, support = None, property_set_root = None, realization = None):
        """Initialise an empty Property Collection, optionally populate properties from a supporting representation.

        arguments:
           support (optional): a grid.Grid object or a well.WellboreFrame object which belongs to a resqpy.Model which includes
              associated properties; if this argument is given, and property_set_root is None, the properties in the support's
              parent model which are for this representation (ie. have this grid or wellbore frame as the supporting representation)
              are added to this collection as part of the initialisation
           property_set_root (optional): if present, the collection is populated with the properties defined in the xml tree
              of the property set
           realization (integer, optional): if present, the single realisation (within an ensemble) that this collection is for;
              if None, then the collection is either covering a whole ensemble (individual properties can each be flagged with a
              realisation number), or is for properties that do not have multiple realizations

        note:
           at present, if the collection is being initialised from a property set, the support argument must also be specified;
           also for now, if not initialising from a property set, all properties related to the support are included, whether
           the relationship is supporting representation or some other relationship;
           the full handling of RESQML property sets and property series is still under development

        :meta common:
        """

        assert property_set_root is None or support is not None, \
            'support (grid, wellbore frame, blocked well, mesh, or grid connection set) must be specified when populating property collection from property set'

        self.dict = {}  # main dictionary of model property parts which are members of the collection
        # above is mapping from part_name to:
        # (realization, support, uuid, xml_node, continuous, count, indexable, prop_kind, facet_type, facet, citation_title,
        #   time_series_uuid, time_index, min, max, uom, string_lookup_uuid, property_kind_uuid, extra_metadata, null_value,
        #     const_value, points)
        #  0            1        2     3         4           5      6          7          8           9      10
        #   11                12          13   14   15   16                  17                  18              19
        #     20           21
        # note: grid is included to allow for super-collections covering more than one grid
        # todo: replace items 8 & 9 with a facet dictionary (to allow for multiple facets)
        self.model = None
        self.support = None
        self.support_root = None
        self.support_uuid = None
        self.property_set_root = None
        self.time_set_kind_attr = None
        self.has_single_property_kind_flag = None
        self.has_single_uom_flag = None
        self.has_single_indexable_element_flag = None
        self.has_multiple_realizations_flag = None
        self.parent_set_root = None
        self.realization = realization  # model realization number within an ensemble
        self.null_value = None
        self.imported_list = [
        ]  # list of (uuid, file_name, keyword, cached_name, discrete, uom, time_index, null_value,
        #                                   min_value, max_value, property_kind, facet_type, facet, realization,
        #                                   indexable_element, count, local_property_kind_uuid, const_value, points)
        if support is not None:
            self.model = support.model
            self.set_support(support = support)
            assert self.model is not None
            # assert self.support_root is not None
            assert self.support_uuid is not None
            if property_set_root is None:
                # todo: make more rigorous by looking up supporting representation node uuids
                props_list = self.model.parts_list_of_type(type_of_interest = 'obj_DiscreteProperty')
                discrete_props_list = self.model.parts_list_filtered_by_supporting_uuid(props_list, self.support_uuid)
                self.add_parts_list_to_dict(discrete_props_list)
                props_list = self.model.parts_list_of_type(type_of_interest = 'obj_CategoricalProperty')
                categorical_props_list = self.model.parts_list_filtered_by_supporting_uuid(
                    props_list, self.support_uuid)
                self.add_parts_list_to_dict(categorical_props_list)
                props_list = self.model.parts_list_of_type(type_of_interest = 'obj_ContinuousProperty')
                continuous_props_list = self.model.parts_list_filtered_by_supporting_uuid(props_list, self.support_uuid)
                self.add_parts_list_to_dict(continuous_props_list)
                props_list = self.model.parts_list_of_type(type_of_interest = 'obj_PointsProperty')
                points_props_list = self.model.parts_list_filtered_by_supporting_uuid(props_list, self.support_uuid)
                self.add_parts_list_to_dict(points_props_list)
            else:
                self.populate_from_property_set(property_set_root)

    def set_support(self, support_uuid = None, support = None, model = None, modify_parts = True):
        """Sets the supporting object associated with this collection if not done so at initialisation.

        Does not load properties.

        Arguments:
           support_uuid: the uuid of the supporting representation which the properties in this collection are for
           support: a grid.Grid, unstructured.UnstructuredGrid (or derived class), well.WellboreFrame, well.BlockedWell,
              surface.Mesh, or fault.GridConnectionSet object which the properties in this collection are for
           model (model.Model object, optional): if present, the model associated with this collection is set to this;
              otherwise the model is assigned from the supporting object
           modify_parts (boolean, default True): if True, any parts already in this collection have their individual
              support_uuid set
        """

<<<<<<< HEAD
        # when at global level was causing circular reference loading issues as grid imports this module
        import resqpy.fault as rqf
        import resqpy.grid as grr
        import resqpy.surface as rqs
        import resqpy.unstructured as rug

=======
>>>>>>> 19db3582
        # todo: check uuid's of individual parts' supports match that of support being set for whole collection
        model = self._set_support_model(model, support)

        if support_uuid is None and support is not None:
            support_uuid = support.uuid

        if support_uuid is None:
            self._set_support_uuid_none()
        else:
            self._set_support_uuid_notnone(support, support_uuid, model, modify_parts)

    def supporting_shape(self, indexable_element = None, direction = None):
        """Return the shape of the supporting representation with respect to the given indexable element

        arguments:
           indexable_element (string, optional): if None, a hard-coded default depending on the supporting representation class
              will be used
           direction (string, optional): must be passed if required for the combination of support class and indexable element;
              currently only used for Grid faces.

        returns:
           list of int, being required shape of numpy array, or None if not coded for

        note:
           individual property arrays will only match this shape if they have the same indexable element and a count of one
        """

        # when at global level was causing circular reference loading issues as grid imports this module
        import resqpy.fault as rqf
        import resqpy.grid as grr
        import resqpy.surface as rqs
        import resqpy.unstructured as rug
        import resqpy.well as rqw

        support = self.support

        if isinstance(support, grr.Grid):
            shape_list = _supporting_shape_grid(support, indexable_element, direction)

        elif isinstance(support, rqw.WellboreFrame):
            shape_list = _supporting_shape_wellboreframe(support, indexable_element)

        elif isinstance(support, rqw.BlockedWell):
            shape_list = _supporting_shape_blockedwell(support, indexable_element)

        elif isinstance(support, rqs.Mesh):
            shape_list = _supporting_shape_mesh(support, indexable_element)

        elif isinstance(support, rqf.GridConnectionSet):
            shape_list = _supporting_shape_gridconnectionset(support, indexable_element)

        elif type(support) in [
                rug.UnstructuredGrid, rug.HexaGrid, rug.TetraGrid, rug.PrismGrid, rug.VerticalPrismGrid, rug.PyramidGrid
        ]:
            shape_list, support = _supporting_shape_other(support, indexable_element)

        else:
            raise Exception(f'unsupported support class {type(support)} for property')

        return shape_list

    def populate_from_property_set(self, property_set_root):
        """Populates this (newly created) collection based on xml members of property set."""

        assert property_set_root is not None, 'missing property set xml root'
        assert self.model is not None and self.support is not None, 'set support for collection before populating from property set'

        self.property_set_root = property_set_root
        self.time_set_kind_attr = rqet.find_tag_text(property_set_root, 'TimeSetKind')
        self.has_single_property_kind_flag = rqet.find_tag_bool(property_set_root, 'HasSinglePropertyKind')
        self.has_multiple_realizations_flag = rqet.find_tag_bool(property_set_root, 'HasMultipleRealizations')
        parent_set_ref_root = rqet.find_tag(property_set_root, 'ParentSet')  # at most one parent set handled here
        if parent_set_ref_root is not None:
            self.parent_set_root = self.model.referenced_node(parent_set_ref_root)
        # loop over properties in property set xml, adding parts to main dictionary
        for child in property_set_root:
            if rqet.stripped_of_prefix(child.tag) != 'Properties':
                continue
            property_root = self.model.referenced_node(child)
            if property_root is None:
                log.warning('property set member missing from resqml dataset')
                continue
            self.add_part_to_dict(rqet.part_name_for_part_root(property_root))

    def set_realization(self, realization):
        """Sets the model realization number (within an ensemble) for this collection.

        argument:
           realization (non-negative integer): the realization number of the whole collection within an ensemble of
                   collections

        note:
           the resqml Property classes allow for a realization index to be associated with an individual property
           array; this module supports this by associating a realization number (equivalent to realization index) for
           each part (ie. for each property array); however, the collection can be given a realization number which is
           then applied to each member of the collection as it is added, if no part-specific realization number is
           provided
        """

        # the following assertion might need to be downgraded to a warning, to allow for reassignment of realization numbers
        assert self.realization is None
        self.realization = realization

    def add_part_to_dict(self, part, continuous = None, realization = None, trust_uom = True):
        """Add the named part to the dictionary for this collection.

        arguments:
           part (string): the name of a part (which exists in the support's parent model) to be added to this collection
           continuous (boolean, optional): whether the property is of a continuous (real) kind; if not None,
                    is checked against the property's type and an assertion error is raised if there is a mismatch;
                    should be None or True for Points properties
           realization (integer, optional): if present, must match this collection's realization number if that is
                    not None; if this argument is None then the part is assigned the realization number associated
                    with this collection as a whole; if the xml for the part includes a realization index then that
                    overrides these other sources to become the realization number
           trust_uom (boolean, default True): if True, the uom stored in the part's xml is used as the part's uom
                    in this collection; if False and the uom in the xml is an empty string or 'Euc', then the
                    part's uom in this collection is set to a guess based on the property kind and min & max values;
                    note that this guessed value is not used to overwrite the value in the xml
        """

        if part is None:
            return
        assert part not in self.dict
        uuid = self.model.uuid_for_part(part, is_rels = False)
        assert uuid is not None
        xml_node = self.model.root_for_part(part, is_rels = False)
        assert xml_node is not None

        realization = self._add_part_to_dict_get_realization(realization, xml_node)
        type, continuous, points, string_lookup_uuid, sl_ref_node = self._add_part_to_dict_get_type_details(
            part, continuous, xml_node)
        extra_metadata = rqet.load_metadata_from_xml(xml_node)
        citation_title = rqet.find_tag(rqet.find_tag(xml_node, 'Citation'), 'Title').text
        count, indexable = _add_part_to_dict_get_count_and_indexable(xml_node)
        property_kind, property_kind_uuid, lpk_node = _add_part_to_dict_get_property_kind(xml_node, citation_title)
        facet_type, facet = _add_part_to_dict_get_facet(xml_node)
        time_series_uuid, time_index = _add_part_to_dict_get_timeseries(xml_node)
        minimum, maximum = _add_part_to_dict_get_minmax(xml_node)
        support_uuid = self._add_part_to_dict_get_support_uuid(part)
        uom = self._add_part_to_dict_get_uom(part, continuous, xml_node, trust_uom, property_kind, minimum, maximum,
                                             facet, facet_type)
        null_value, const_value = _add_part_to_dict_get_null_constvalue_points(xml_node, continuous, points)

        self.dict[part] = (realization, support_uuid, uuid, xml_node, continuous, count, indexable, property_kind,
                           facet_type, facet, citation_title, time_series_uuid, time_index, minimum, maximum, uom,
                           string_lookup_uuid, property_kind_uuid, extra_metadata, null_value, const_value, points)

    def add_parts_list_to_dict(self, parts_list):
        """Add all the parts named in the parts list to the dictionary for this collection.

        argument:
           parts_list: a list of strings, each being the name of a part in the support's parent model

        note:
           the add_part_to_dict() function is called for each part in the list
        """

        for part in parts_list:
            self.add_part_to_dict(part)

    def remove_part_from_dict(self, part):
        """Remove the named part from the dictionary for this collection.

        argument:
           part (string): the name of a part which might be in this collection, to be removed

        note:
           if the part is not in the collection, no action is taken and no exception is raised
        """

        if part is None:
            return
        if part not in self.dict:
            return
        del self.dict[part]

    def remove_parts_list_from_dict(self, parts_list):
        """Remove all the parts named in the parts list from the dictionary for this collection.

        argument:
           parts_list: a list of strings, each being the name of a part which might be in the collection

        note:
           the remove_part_from_dict() function is called for each part in the list
        """

        for part in parts_list:
            self.remove_part_from_dict(part)

    def inherit_imported_list_from_other_collection(self, other, copy_cached_arrays = True, exclude_inactive = False):
        """Extends this collection's imported list with items from other's imported list.

        arguments:
           other: another PropertyCollection object with some imported arrays
           copy_cached_arrays (boolean, default True): if True, arrays cached with the other
              collection are copied and cached with this collection
           exclude_inactive (boolean, default False): if True, any item in the other imported list
              which has INACTIVE or ACTIVE as the keyword is excluded from the inheritance

        note:
           the imported list is a list of cached imported arrays with basic info for each array;
           it is used as a staging post before fully incorporating the imported arrays as parts
           of the support's parent model and writing the arrays to the hdf5 file
        """

        # note: does not inherit parts
        if exclude_inactive:
            other_list = []
            for imp in other.imported_list:
                if imp[2].upper() not in ['INACTIVE', 'ACTIVE']:
                    other_list.append(imp)
        else:
            other_list = other.imported_list
        self.imported_list += other_list
        if copy_cached_arrays:
            for imp in other_list:
                if imp[17] is not None:
                    continue  # constant array
                cached_name = imp[3]
                self.__dict__[cached_name] = other.__dict__[cached_name].copy()

    def inherit_parts_from_other_collection(self, other, ignore_clashes = False):
        """Adds all the parts in the other PropertyCollection to this one.

        Arguments:
           other: another PropertyCollection object related to the same support as this collection
           ignore_clashes (boolean, default False): if False, any part in other which is already in
              this collection will result in an assertion error; if True, such duplicates are
              simply skipped without modifying the existing part in this collection
        """

        assert self.support_uuid is None or other.support_uuid is None or bu.matching_uuids(
            self.support_uuid, other.support_uuid)
        if self.support_uuid is None and self.number_of_parts() == 0 and other.support_uuid is not None:
            self.set_support(support_uuid = other.support_uuid, support = other.support)
        if self.realization is not None and other.realization is not None:
            assert self.realization == other.realization
        for (part, info) in other.dict.items():
            if part in self.dict.keys():
                if ignore_clashes:
                    continue
                assert False, 'attempt to inherit a part which already exists in property collection: ' + part
            self.dict[part] = info

    def add_to_imported_list_sampling_other_collection(self, other, flattened_indices):
        """Makes cut down copies of parts from other collection, using indices, and adds to imported list.

        arguments:
          other (PropertyCollection): the source collection whose arrays will be sampled
          flattened_indices (1D numpy int array): the indices (in flattened space) of the elements to be copied

        notes:
          the values in flattened_indices refer to the source (other) array elements, after flattening;
          the size of flatted_indices must match the size of the target (self) supporting shape; where different
          indexable elements are at play, with different implicit sizes, make selective copies of other and
          call this method once for each group of differently sized properties; for very large collections
          it might also be necessary to divide the work into smaller groups to reduce memory usage;
          this method does not write to hdf5 nor create xml – use the usual methods for further processing
          of the imported list
        """

        source = 'sampled'
        if other.support is not None:
            source += ' from property for ' + str(other.support.title)
        for (part, info) in other.dict.items():
            target_shape = self.supporting_shape(indexable_element = other.indexable_for_part(part),
                                                 direction = other._part_direction(part))
            assert np.prod(target_shape) == flattened_indices.size
            a = other.cached_part_array_ref(part).flatten()[flattened_indices].reshape(target_shape)
            self.add_cached_array_to_imported_list(a,
                                                   source,
                                                   info[10],
                                                   discrete = not info[4],
                                                   uom = info[15],
                                                   time_index = info[12],
                                                   null_value = info[19],
                                                   property_kind = info[7],
                                                   local_property_kind_uuid = info[17],
                                                   facet_type = info[8],
                                                   facet = info[9],
                                                   realization = info[0],
                                                   indexable_element = info[6],
                                                   count = info[5],
                                                   const_value = info[20],
                                                   points = info[21])

    def inherit_parts_selectively_from_other_collection(
            self,
            other,
            realization = None,
            support_uuid = None,
            grid = None,  # for backward compatibility
            uuid = None,
            continuous = None,
            count = None,
            points = None,
            indexable = None,
            property_kind = None,
            facet_type = None,
            facet = None,
            citation_title = None,
            citation_title_match_starts_with = False,
            time_series_uuid = None,
            time_index = None,
            uom = None,
            string_lookup_uuid = None,
            categorical = None,
            ignore_clashes = False):
        """Adds those parts from the other PropertyCollection which match all arguments that are not None.

        arguments:
           other: another PropertyCollection object related to the same support as this collection
           citation_title_match_starts_with (boolean, default False): if True, any citation title that
              starts with the given citation_title argument will be deemed to have passed that filter
           ignore_clashes (boolean, default False): if False, any part in other which passes the filters
              yet is already in this collection will result in an assertion error; if True, such duplicates
              are simply skipped without modifying the existing part in this collection

        Other optional arguments (realization, grid, uuid, continuous, count, points, indexable, property_kind, facet_type,
        facet, citation_title, time_series_uuid, time_index, uom, string_lookup_uuid, categorical):

        For each of these arguments: if None, then all members of collection pass this filter;
        if not None then only those members with the given value pass this filter;
        finally, the filters for all the attributes must be passed for a given member (part)
        to be inherited.

        note:
           the grid argument is maintained for backward compatibility; it is treated synonymously with support
           which takes precendence; the categorical boolean argument can be used to filter only Categorical
           (or non-Categorical) properties
        """

        #      log.debug('inheriting parts selectively')
        self._set_support_and_model_from_collection(other, support_uuid, grid)

        if self.realization is not None and other.realization is not None:
            assert self.realization == other.realization
        if time_index is not None:
            assert time_index >= 0

        for (part, info) in other.dict.items():
            self._add_selected_part_from_other_dict(part, other, realization, support_uuid, uuid, continuous,
                                                    categorical, count, points, indexable, property_kind, facet_type,
                                                    facet, citation_title, citation_title_match_starts_with,
                                                    time_series_uuid, time_index, string_lookup_uuid, ignore_clashes)

    def inherit_similar_parts_for_time_series_from_other_collection(self,
                                                                    other,
                                                                    example_part,
                                                                    citation_title_match_starts_with = False,
                                                                    ignore_clashes = False):
        """Adds the example part from other collection and any other parts for the same property at different times.

        arguments:
           other: another PropertyCollection object related to the same grid as this collection, from which to inherit
           example_part (string): the part name of an example member of other (which has an associated time_series)
           citation_title_match_starts_with (booleam, default False): if True, any citation title that starts with
              the example's citation_title after removing trailing digits, will be deemed to have passed that filter
           ignore_clashes (boolean, default False): if False, any part in other which passes the filters
              yet is already in this collection will result in an assertion error; if True, such duplicates
              are simply skipped without modifying the existing part in this collection

        note:
           at present, the citation title must match (as well as the other identifying elements) for a part to be
           inherited
        """

        assert other is not None
        assert other.part_in_collection(example_part)
        time_series_uuid = other.time_series_uuid_for_part(example_part)
        assert time_series_uuid is not None
        title = other.citation_title_for_part(example_part)
        if citation_title_match_starts_with:
            while title and title[-1].isdigit():
                title = title[:-1]
        self.inherit_parts_selectively_from_other_collection(
            other,
            realization = other.realization_for_part(example_part),
            support_uuid = other.support_uuid_for_part(example_part),
            continuous = other.continuous_for_part(example_part),
            points = other.points_for_part(example_part),
            indexable = other.indexable_for_part(example_part),
            property_kind = other.property_kind_for_part(example_part),
            facet_type = other.facet_type_for_part(example_part),
            facet = other.facet_for_part(example_part),
            citation_title = title,
            citation_title_match_starts_with = citation_title_match_starts_with,
            time_series_uuid = time_series_uuid,
            ignore_clashes = ignore_clashes)

    def inherit_similar_parts_for_facets_from_other_collection(self,
                                                               other,
                                                               example_part,
                                                               citation_title_match_starts_with = False,
                                                               ignore_clashes = False):
        """Adds the example part from other collection and any other parts for same property with different facets.

        arguments:
           other: another PropertyCollection object related to the same grid as this collection, from which to inherit
           example_part (string): the part name of an example member of other
           citation_title_match_starts_with (booleam, default False): if True, any citation title that starts with
              the example's citation_title after removing trailing digits, will be deemed to have passed that filter
           ignore_clashes (boolean, default False): if False, any part in other which passes the filters
              yet is already in this collection will result in an assertion error; if True, such duplicates
              are simply skipped without modifying the existing part in this collection

        note:
           at present, the citation title must match (as well as the other identifying elements) for a part to be
           inherited
        """

        # the following RESQML limitation could be reported as a warning here, instead of an assertion
        assert not other.points_for_part(example_part), 'facets not allowed for RESQML Points properties'
        assert other is not None
        assert other.part_in_collection(example_part)
        title = other.citation_title_for_part(example_part)
        if citation_title_match_starts_with:
            while title and title[-1].isdigit():
                title = title[:-1]
        self.inherit_parts_selectively_from_other_collection(
            other,
            realization = other.realization_for_part(example_part),
            support_uuid = other.support_uuid_for_part(example_part),
            continuous = other.continuous_for_part(example_part),
            points = False,
            indexable = other.indexable_for_part(example_part),
            property_kind = other.property_kind_for_part(example_part),
            citation_title = title,
            time_series_uuid = other.time_series_uuid_for_part(example_part),
            time_index = other.time_index_for_part(example_part),
            ignore_clashes = ignore_clashes)

    def inherit_similar_parts_for_realizations_from_other_collection(self,
                                                                     other,
                                                                     example_part,
                                                                     citation_title_match_starts_with = False,
                                                                     ignore_clashes = False):
        """Add the example part from other collection and any other parts for same property with different realizations.

        arguments:
           other: another PropertyCollection object related to the same support as this collection, from which to inherit
           example_part (string): the part name of an example member of other
           citation_title_match_starts_with (booleam, default False): if True, any citation title that starts with
              the example's citation_title after removing trailing digits, will be deemed to have passed that filter
           ignore_clashes (boolean, default False): if False, any part in other which passes the filters
              yet is already in this collection will result in an assertion error; if True, such duplicates
              are simply skipped without modifying the existing part in this collection

        note:
           at present, the citation title must match (as well as the other identifying elements) for a part to be
           inherited
        """

        assert other is not None
        assert other.part_in_collection(example_part)
        title = other.citation_title_for_part(example_part)
        if citation_title_match_starts_with:
            while title and title[-1].isdigit():
                title = title[:-1]
        self.inherit_parts_selectively_from_other_collection(
            other,
            realization = None,
            support_uuid = other.support_uuid_for_part(example_part),
            continuous = other.continuous_for_part(example_part),
            points = other.points_for_part(example_part),
            indexable = other.indexable_for_part(example_part),
            property_kind = other.property_kind_for_part(example_part),
            facet_type = other.facet_type_for_part(example_part),
            facet = other.facet_for_part(example_part),
            citation_title = title,
            citation_title_match_starts_with = citation_title_match_starts_with,
            time_series_uuid = other.time_series_uuid_for_part(example_part),
            time_index = other.time_index_for_part(example_part),
            ignore_clashes = ignore_clashes)

    def number_of_imports(self):
        """Returns the number of property arrays in the imported list for this collection.

        returns:
           count of number of cached property arrays in the imported list for this collection (non-negative integer)

        note:
           the importation list is cleared after creation of xml trees for the imported properties, so this
           function will return zero at that point, until a new list of imports is built up
        """

        return len(self.imported_list)

    def parts(self):
        """Return list of parts in this collection.

        returns:
           list of part names (strings) being the members of this collection; there is one part per property array

        :meta common:
        """

        return list(self.dict.keys())

    def uuids(self):
        """Return list of uuids in this collection.

        returns:
           list of uuids being the members of this collection; there is one uuid per property array

        :meta common:
        """
        return [self.model.uuid_for_part(p) for p in self.dict.keys()]

    def selective_parts_list(
            self,
            realization = None,
            support = None,  # maintained for backward compatibility
            support_uuid = None,
            grid = None,  # maintained for backward compatibility
            continuous = None,
            points = None,
            count = None,
            indexable = None,
            property_kind = None,
            facet_type = None,
            facet = None,
            citation_title = None,
            time_series_uuid = None,
            time_index = None,
            uom = None,
            string_lookup_uuid = None,
            categorical = None):
        """Returns a list of parts filtered by those arguments which are not None.

        All arguments are optional.

        For each of these arguments: if None, then all members of collection pass this filter;
        if not None then only those members with the given value pass this filter;
        finally, the filters for all the attributes must be passed for a given member (part)
        to be included in the returned list of parts

        returns:
           list of part names (strings) of those parts which match any selection arguments which are not None

        note:
           the support and grid keyword arguments are maintained for backward compatibility;
           support_uuid takes precedence over support and both take precedence over grid

        :meta common:
        """

        if support is None:
            support = grid
        if support_uuid is None and support is not None:
            support_uuid = support.uuid

        temp_collection = selective_version_of_collection(self,
                                                          realization = realization,
                                                          support_uuid = support_uuid,
                                                          continuous = continuous,
                                                          points = points,
                                                          count = count,
                                                          indexable = indexable,
                                                          property_kind = property_kind,
                                                          facet_type = facet_type,
                                                          facet = facet,
                                                          citation_title = citation_title,
                                                          time_series_uuid = time_series_uuid,
                                                          time_index = time_index,
                                                          uom = uom,
                                                          categorical = categorical,
                                                          string_lookup_uuid = string_lookup_uuid)
        parts_list = temp_collection.parts()
        return parts_list

    def singleton(
            self,
            realization = None,
            support = None,  # for backward compatibility
            support_uuid = None,
            grid = None,  # for backward compatibility
            uuid = None,
            continuous = None,
            points = None,
            count = None,
            indexable = None,
            property_kind = None,
            facet_type = None,
            facet = None,
            citation_title = None,
            time_series_uuid = None,
            time_index = None,
            uom = None,
            string_lookup_uuid = None,
            categorical = None):
        """Returns a single part selected by those arguments which are not None.

        For each argument: if None, then all members of collection pass this filter;
        if not None then only those members with the given value pass this filter;
        finally, the filters for all the attributes must be passed for a given member (part)
        to be selected

        returns:
           part name (string) of the part which matches all selection arguments which are not None;
           returns None if no parts match; raises an assertion error if more than one part matches

        :meta common:
        """

        if support is None:
            support = grid
        if support_uuid is None and support is not None:
            support_uuid = support.uuid

        temp_collection = selective_version_of_collection(self,
                                                          realization = realization,
                                                          support_uuid = support_uuid,
                                                          uuid = uuid,
                                                          continuous = continuous,
                                                          points = points,
                                                          count = count,
                                                          indexable = indexable,
                                                          property_kind = property_kind,
                                                          facet_type = facet_type,
                                                          facet = facet,
                                                          citation_title = citation_title,
                                                          time_series_uuid = time_series_uuid,
                                                          time_index = time_index,
                                                          uom = uom,
                                                          string_lookup_uuid = string_lookup_uuid,
                                                          categorical = categorical)
        parts_list = temp_collection.parts()
        if len(parts_list) == 0:
            return None
        assert len(parts_list) == 1, 'More than one property part matches selection criteria'
        return parts_list[0]

    def single_array_ref(
            self,
            realization = None,
            support = None,  # for backward compatibility
            support_uuid = None,
            grid = None,  # for backward compatibility
            uuid = None,
            continuous = None,
            points = None,
            count = None,
            indexable = None,
            property_kind = None,
            facet_type = None,
            facet = None,
            citation_title = None,
            time_series_uuid = None,
            time_index = None,
            uom = None,
            string_lookup_uuid = None,
            categorical = None,
            dtype = None,
            masked = False,
            exclude_null = False):
        """Returns the array of data for a single part selected by those arguments which are not None.

        arguments:
           dtype (optional, default None): the element data type of the array to be accessed, eg 'float' or 'int';
              if None (recommended), the dtype of the returned numpy array matches that in the hdf5 dataset
           masked (boolean, optional, default False): if True, a masked array is returned instead of a simple
              numpy array; the mask is set to the inactive array attribute of the grid object
           exclude_null (boolean, default False): it True and masked is True, elements holding the null value
              will also be masked out

        Other optional arguments:
        realization, support, support_uuid, grid, continuous, points, count, indexable, property_kind, facet_type, facet,
        citation_title, time_series_uuid, time_index, uom, string_lookup_id, categorical:

        For each of these arguments: if None, then all members of collection pass this filter;
        if not None then only those members with the given value pass this filter;
        finally, the filters for all the attributes must be passed for a given member (part)
        to be selected

        returns:
           reference to a cached numpy array containing the actual property data for the part which matches all
           selection arguments which are not None

        notes:
           returns None if no parts match; raises an assertion error if more than one part matches;
           multiple calls will return the same cached array so calling code should copy if duplication is needed;
           support and grid arguments are for backward compatibilty: support_uuid takes precedence over support and
           both take precendence over grid

        :meta common:
        """

        if support is None:
            support = grid
        if support_uuid is None and support is not None:
            support_uuid = support.uuid

        part = self.singleton(realization = realization,
                              support_uuid = support_uuid,
                              uuid = uuid,
                              continuous = continuous,
                              points = points,
                              count = count,
                              indexable = indexable,
                              property_kind = property_kind,
                              facet_type = facet_type,
                              facet = facet,
                              citation_title = citation_title,
                              time_series_uuid = time_series_uuid,
                              time_index = time_index,
                              uom = uom,
                              string_lookup_uuid = string_lookup_uuid,
                              categorical = categorical)
        if part is None:
            return None
        return self.cached_part_array_ref(part, dtype = dtype, masked = masked, exclude_null = exclude_null)

    def number_of_parts(self):
        """Returns the number of parts (properties) in this collection.

        returns:
           count of the number of parts (members) in this collection; there is one part per property array (non-negative integer)

        :meta common:
        """

        return len(self.dict)

    def part_in_collection(self, part):
        """Returns True if named part is member of this collection; otherwise False.

        arguments:
           part (string): part name to be tested for membership of this collection

        returns:
           boolean
        """

        return part in self.dict

    # 'private' function for accessing an element from the tuple for the part
    # the main dictionary maps from part name to a tuple of information
    # this function simply extracts one element of the tuple in a way that returns None if the part is awol
    def element_for_part(self, part, index):
        """Returns a particular element by index from the tuple of metadata for the specified part.

        :meta private:
        """

        if part not in self.dict:
            return None
        return self.dict[part][index]

    # 'private' function for returning a list of unique values for an element from the tuples within the collection
    # excludes None from list
    def unique_element_list(self, index, sort_list = True):
        """Returns an optionally sorted list of unique values (excluding None) of an element identified by index.

        :meta private:
        """

        s = set()
        for _, t in self.dict.items():
            e = t[index]
            if e is not None:
                s = s.union({e})
        result = list(s)
        if sort_list:
            result.sort()
        return result

    def part_str(self, part, include_citation_title = True):
        """Returns a human-readable string identifying the part.

        arguments:
           part (string): the part name for which a displayable string is required
           include_citation_title (boolean, default True): if True, the citation title for the part is
              included in parenthesis at the end of the returned string; otherwise it does not appear

        returns:
           a human readable string consisting of the property kind, the facet (if present), the
           time index (if applicable), and the citation title (if requested)

        note:
           the time index is labelled 'timestep' in the returned string; however, resqml differentiates
           between the simulator timestep number and a time index into a time series; at present this
           module conflates the two

        :meta common:
        """

        text = self.property_kind_for_part(part)
        facet = self.facet_for_part(part)
        if facet:
            text += ': ' + facet
        time_index = self.time_index_for_part(part)
        if time_index is not None:
            text += '; timestep: ' + str(time_index)
        if include_citation_title:
            title = self.citation_title_for_part(part)
            if title:
                text += ' (' + title + ')'
        return text

    def part_filename(self, part):
        """Returns a string which can be used as the starting point of a filename relating to part.

        arguments:
           part (string): the part name for which a partial filename is required

        returns:
           a string suitable as the basis of a filename for the part (typically used when exporting)
        """

        text = self.property_kind_for_part(part).replace(' ', '_')
        facet = self.facet_for_part(part)
        if facet:
            text += '_' + facet  # could insert facet_type prior to this
        time_index = self.time_index_for_part(part)
        if time_index is not None:
            text += '_ts_' + str(time_index)
        return text

    def realization_for_part(self, part):
        """Returns realization number (within ensemble) that the property relates to.

        arguments:
           part (string): the part name for which the realization number (realization index) is required

        returns:
           integer or None

        :meta common:
        """

        return self.element_for_part(part, 0)

    def realization_list(self, sort_list = True):
        """Returns a list of unique realization numbers present in the collection."""

        return self.unique_element_list(0)

    def support_uuid_for_part(self, part):
        """Returns supporting representation object's uuid that the property relates to.

        arguments:
           part (string): the part name for which the related support object uuid is required

        returns:
           uuid.UUID object (or string representation thereof)
        """

        return self.element_for_part(part, 1)

    def grid_for_part(self, part):
        """Returns grid object that the property relates to.

        arguments:
           part (string): the part name for which the related grid object is required

        returns:
           grid.Grid object reference

        note:
           this method maintained for backward compatibility and kept in base PropertyClass
           for pragmatic reasons (rather than being method in GridPropertyCollection)
        """

        import resqpy.grid as grr

        support_uuid = self.support_uuid_for_part(part)
        if support_uuid is None:
            return None
        if bu.matching_uuids(self.support_uuid, support_uuid):
            return self.support
        assert self.model is not None
        part = self.model.part_for_uuid(support_uuid)
        assert part is not None and self.model.type_of_part(part) in [
            'obj_IjkGridRepresentation', 'obj_UnstructuredGridRepresentation'
        ]
        return grr.any_grid(self.model, uuid = support_uuid, find_properties = False)

    def uuid_for_part(self, part):
        """Returns UUID object for the property part.

        arguments:
           part (string): the part name for which the UUID is required

        returns:
           uuid.UUID object reference; use str(uuid_for_part()) to convert to string

        :meta common:
        """

        return self.element_for_part(part, 2)

    def node_for_part(self, part):
        """Returns the xml node for the property part.

        arguments:
           part (string): the part name for which the xml node is required

        returns:
           xml Element object reference for the main xml node for the part
        """

        return self.element_for_part(part, 3)

    def extra_metadata_for_part(self, part):
        """Returns the extra_metadata dictionary for the part.

        arguments:
           part (string): the part name for which the xml node is required

        returns:
           dictionary containing extra_metadata for part
        """
        try:
            meta = self.element_for_part(part, 18)
        except Exception:
            pass
            meta = {}
        return meta

    def null_value_for_part(self, part):
        """Returns the null value for the (discrete) property part; np.NaN for continuous parts.

        arguments:
           part (string): the part name for which the null value is required

        returns:
           int or np.NaN
        """

        if self.continuous_for_part(part):
            return np.NaN
        return self.element_for_part(part, 19)

    def continuous_for_part(self, part):
        """Returns True if the property is continuous (including points); False if it is discrete (or categorical).

        arguments:
           part (string): the part name for which the continuous versus discrete flag is required

        returns:
           True if the part is representing a continuous (or points) property, ie. the array elements are
           real numbers (float); False if the part is representing a discrete property or a categorical property,
           ie the array elements are integers (or boolean)

        note:
           RESQML differentiates between discrete and categorical properties; discrete properties are
           unbounded integers where the values have numerical significance (eg. could be added together),
           whilst categorical properties have an associated dictionary mapping from a finite set of integer
           key values onto strings (eg. {1: 'background', 2: 'channel sand', 3: 'mud drape'}); however, this
           module treats categorical properties as a special case of discrete properties

        :meta common:
        """

        return self.element_for_part(part, 4)

    def points_for_part(self, part):
        """Returns True if the property is a points property; False otherwise.

        arguments:
           part (string): the part name for which the points flag is required

        returns:
           True if the part is representing a points property, ie. the array has an extra dimension of extent 3
           covering the xyz axes; False if the part is representing a non-points property
        """

        return self.element_for_part(part, 21)

    def all_continuous(self):
        """Returns True if all the parts are for continuous (real) properties (includes points)."""

        unique_elements = self.unique_element_list(4, sort_list = False)
        if len(unique_elements) != 1:
            return False
        return unique_elements[0]

    def all_discrete(self):
        """Returns True if all the parts are for discrete or categorical (integer) properties."""

        unique_elements = self.unique_element_list(4, sort_list = False)
        if len(unique_elements) != 1:
            return False
        return not unique_elements[0]

    def count_for_part(self, part):
        """Returns the Count value for the property part; usually 1.

        arguments:
           part (string): the part name for which the count is required

        returns:
           integer reflecting the count attribute for the part (usually one); if greater than one,
           the array has an extra axis, cycling fastest, having this extent

        note:
           this mechanism allows a vector of values to be associated with a single indexable element
           in the supporting representation
        """

        return self.element_for_part(part, 5)

    def all_count_one(self):
        """Returns True if the low level Count value is 1 for all the parts in the collection."""

        unique_elements = self.unique_element_list(5, sort_list = False)
        if len(unique_elements) != 1:
            return False
        return unique_elements[0] == 1

    def indexable_for_part(self, part):
        """Returns the text of the IndexableElement for the property part; usually 'cells' for grid properties.

        arguments:
           part (string): the part name for which the indexable element is required

        returns:
           string, usually 'cells' when the supporting representation is a grid or 'nodes' when a wellbore frame

        note:
           see tail of Representations.xsd for overview of indexable elements usable for other object classes

        :meta common:
        """

        return self.element_for_part(part, 6)

    def unique_indexable_element_list(self, sort_list = False):
        """Returns a list of unique values for the IndexableElement of the property parts in the collection."""

        return self.unique_element_list(6, sort_list = sort_list)

    def property_kind_for_part(self, part):
        """Returns the resqml property kind for the property part.

        arguments:
           part (string): the part name for which the property kind is required

        returns:
           standard resqml property kind or local property kind for this part, as a string, eg. 'porosity'

        notes:
           see attributes of this module named supported_property_kind_list and supported_local_property_kind_list
           for the property kinds which this module can relate to simulator keywords (Nexus); however, other property
           kinds should be handled okay in a generic way;
           for bespoke (local) property kinds, this is the property kind title as stored in the xml reference node

        :meta common:
        """

        return self.element_for_part(part, 7)

    def property_kind_list(self, sort_list = True):
        """Returns a list of unique property kinds found amongst the parts of the collection."""

        return self.unique_element_list(7, sort_list = sort_list)

    def local_property_kind_uuid(self, part):
        """Returns the uuid of the bespoke (local) property kind for this part, or None for a standard property kind."""

        return self.element_for_part(part, 17)

    def facet_type_for_part(self, part):
        """If relevant, returns the resqml Facet Facet for the property part, eg. 'direction'; otherwise None.

        arguments:
           part (string): the part name for which the facet type is required

        returns:
           standard resqml facet type for this part (string), or None

        notes:
           resqml refers to Facet Facet and Facet Value; the equivalents in this module are facet_type and facet;
           the resqml standard allows a property to have any number of facets; this module currently limits a
           property to having at most one facet; the facet_type and facet should be either both None or both not None

        :meta common:
        """

        return self.element_for_part(part, 8)

    def facet_type_list(self, sort_list = True):
        """Returns a list of unique facet types found amongst the parts of the collection."""

        return self.unique_element_list(8, sort_list = sort_list)

    def facet_for_part(self, part):
        """If relevant, returns the resqml Facet Value for the property part, eg. 'I'; otherwise None.

        arguments:
           part (string): the part name for which the facet value is required

        returns:
           facet value for this part (string), for the facet type returned by the facet_type_for_part() function,
           or None

        see notes for facet_type_for_part()

        :meta common:
        """

        return self.element_for_part(part, 9)

    def facet_list(self, sort_list = True):
        """Returns a list of unique facet values found amongst the parts of the collection."""

        return self.unique_element_list(9, sort_list = sort_list)

    def citation_title_for_part(self, part):
        """Returns the citation title for the property part.

        arguments:
           part (string): the part name for which the citation title is required

        returns:
           citation title (string) for this part

        note:
           for simulation grid properties, the citation title is often a property keyword specific to a simulator

        :meta common:
        """

        return self.element_for_part(part, 10)

    def title_for_part(self, part):
        """Synonymous with citation_title_for_part()."""

        return self.citation_title_for_part(part)

    def titles(self):
        """Returns a list of citation titles for the parts in the collection."""

        return [self.citation_title_for_part(p) for p in self.parts()]

    def time_series_uuid_for_part(self, part):
        """If the property has an associated time series (is not static), returns the uuid for the time series.

        arguments:
           part (string): the part name for which the time series uuid is required

        returns:
           time series uuid (uuid.UUID) for this part
        """

        return self.element_for_part(part, 11)

    def time_series_uuid_list(self, sort_list = True):
        """Returns a list of unique time series uuids found amongst the parts of the collection."""

        return self.unique_element_list(11, sort_list = sort_list)

    def time_index_for_part(self, part):
        """If the property has an associated time series (is not static), returns the time index within the time series.

        arguments:
           part (string): the part name for which the time index is required

        returns:
           time index (integer) for this part

        :meta common:
        """

        return self.element_for_part(part, 12)

    def time_index_list(self, sort_list = True):
        """Returns a list of unique time indices found amongst the parts of the collection."""

        return self.unique_element_list(12, sort_list = sort_list)

    def minimum_value_for_part(self, part):
        """Returns the minimum value for the property part, as stored in the xml.

        arguments:
           part (string): the part name for which the minimum value is required

        returns:
           minimum value (as float or int) for this part, or None if metadata item is not set

        note:
           this method merely returns the minimum value recorded in the xml for the property, it does not check
           the array data

        :meta common:
        """

        mini = self.element_for_part(part, 13)
        if mini:
            if self.continuous_for_part(part):
                mini = float(mini)
            else:
                mini = int(mini)
        return mini

    def maximum_value_for_part(self, part):
        """Returns the maximum value for the property part, as stored in the xml.

        arguments:
           part (string): the part name for which the maximum value is required

        returns:
           maximum value (as float ir int) for this part, or None if metadata item is not set

        note:
           this method merely returns the maximum value recorded in the xml for the property, it does not check
           the array data

        :meta common:
        """

        maxi = self.element_for_part(part, 14)
        if maxi:
            if self.continuous_for_part(part):
                maxi = float(maxi)
            else:
                maxi = int(maxi)
        return maxi

    def patch_min_max_for_part(self, part, minimum = None, maximum = None, model = None):
        """Updates the minimum and/ox maximum values stored in the metadata, optionally updating xml tree too.

        arguments:
           part (str): the part name of the property
           minimum (float or int, optional): the new minimum value to be set in the metadata (unchanged if None)
           maximum (float or int, optional): the new maximum value to be set in the metadata (unchanged if None)
           model (model.Model, optional): if present and containing xml for the part, that xml is also patched

        notes:
           this method is rarely needed: only if a property array is being re-populated after being initialised
           with temporary values; the xml tree for the part in the model will only be updated where the minimum
           and/or maximum nodes already exist in the tree
        """

        info = list(self.dict[part])
        if minimum is not None:
            info[13] = minimum
        if maximum is not None:
            info[14] = maximum
        self.dict[part] = tuple(info)
        if model is not None:
            p_root = model.root_for_part(part)
            if p_root is not None:
                if minimum is not None:
                    min_node = rqet.find_tag(p_root, 'MinimumValue')
                    if min_node is not None:
                        min_node.text = str(minimum)
                        model.set_modified()
                if maximum is not None:
                    max_node = rqet.find_tag(p_root, 'MaximumValue')
                    if max_node is not None:
                        max_node.text = str(maximum)
                        model.set_modified()

    def uom_for_part(self, part):
        """Returns the resqml units of measure for the property part.

        arguments:
           part (string): the part name for which the units of measure is required

        returns:
           resqml units of measure (string) for this part

        :meta common:
        """

        # NB: this field is not set correctly in data sets generated by DGI
        return self.element_for_part(part, 15)

    def uom_list(self, sort_list = True):
        """Returns a list of unique units of measure found amongst the parts of the collection."""

        return self.unique_element_list(15, sort_list = sort_list)

    def string_lookup_uuid_for_part(self, part):
        """If the property has an associated string lookup (is categorical), return the uuid.

        arguments:
           part (string): the part name for which the string lookup uuid is required

        returns:
           string lookup uuid (uuid.UUID) for this part
        """

        return self.element_for_part(part, 16)

    def string_lookup_for_part(self, part):
        """Returns a StringLookup object for the part, if it has a string lookup uuid, otherwise None."""

        sl_uuid = self.string_lookup_uuid_for_part(part)
        if sl_uuid is None:
            return None
        sl_root = self.model.root_for_uuid(sl_uuid)
        assert sl_root is not None, 'string table lookup referenced by property is not present in model'
        return StringLookup(self.model, sl_root)

    def string_lookup_uuid_list(self, sort_list = True):
        """Returns a list of unique string lookup uuids found amongst the parts of the collection."""

        return self.unique_element_list(16, sort_list = sort_list)

    def part_is_categorical(self, part):
        """Returns True if the property is categorical (not conintuous and has an associated string lookup).

        :meta common:
        """

        return not self.continuous_for_part(part) and self.string_lookup_uuid_for_part(part) is not None

    def constant_value_for_part(self, part):
        """Returns the value (float or int) of a constant array part, or None for an hdf5 array.

        note:
           a constant array can optionally be expanded and written to the hdf5, in which case it will
           not have a constant value assigned when the dataset is read from file
        :meta common:
        """

        return self.element_for_part(part, 20)

    def override_min_max(self, part, min_value, max_value):
        """Sets the minimum and maximum values in the metadata for the part.

        arguments:
           part (string): the part name for which the minimum and maximum values are to be set
           min_value (float or int or string): the minimum value to be stored in the metadata
           max_value (float or int or string): the maximum value to be stored in the metadata

        note:
           this function is typically called if the existing min & max metadata is missing or
           distrusted; the min and max values passed in are typically the result of numpy
           min and max function calls (possibly skipping NaNs) on the property array or
           a version of it masked for inactive cells
        """

        if part not in self.dict:
            return
        property_part = list(self.dict[part])
        property_part[13] = min_value
        property_part[14] = max_value
        self.dict[part] = tuple(property_part)

    def establish_time_set_kind(self):
        """Re-evaulates the time set kind attribute.

        Based on all properties having same time index in the same time series.
        """
        self.time_set_kind_attr = 'single time'
        #  note: other option of 'equivalent times' not catered for in this code
        common_time_index = None
        common_time_series_uuid = None
        for part in self.parts():
            part_time_index = self.time_index_for_part(part)
            if part_time_index is None:
                self.time_set_kind_attr = 'not a time set'
                break
            if common_time_index is None:
                common_time_index = part_time_index
            elif common_time_index != part_time_index:
                self.time_set_kind_attr = 'not a time set'
                break
            part_ts_uuid = self.time_series_uuid_for_part(part)
            if part_ts_uuid is None:
                self.time_set_kind_attr = 'not a time set'
                break
            if common_time_series_uuid is None:
                common_time_series_uuid = part_ts_uuid
            elif not bu.matching_uuids(common_time_series_uuid, part_ts_uuid):
                self.time_set_kind_attr = 'not a time set'
                break
        return self.time_set_kind_attr

    def time_set_kind(self):
        """Returns the time set kind attribute.

        Based on all properties having same time index in the same time series.
        """
        if self.time_set_kind_attr is None:
            self.establish_time_set_kind()
        return self.time_set_kind_attr

    def establish_has_single_property_kind(self):
        """Re-evaluates the has single property kind attribute.
        
        Depends on whether all properties are of the same kind.
        """
        self.has_single_property_kind_flag = True
        common_property_kind = None
        for part in self.parts():
            part_kind = self.property_kind_for_part(part)
            if common_property_kind is None:
                common_property_kind = part_kind
            elif part_kind != common_property_kind:
                self.has_single_property_kind_flag = False
                break
        return self.has_single_property_kind_flag

    def has_single_property_kind(self):
        """Return the has single property kind flag depending on whether all properties are of the same kind."""

        if self.has_single_property_kind_flag is None:
            self.establish_has_single_property_kind()
        return self.has_single_property_kind_flag

    def establish_has_single_indexable_element(self):
        """Re-evaluate the has single indexable element attribute.

        Depends on whether all properties have the same.
        """
        self.has_single_indexable_element_flag = True
        common_ie = None
        for part in self.parts():
            ie = self.indexable_for_part(part)
            if common_ie is None:
                common_ie = ie
            elif ie != common_ie:
                self.has_single_indexable_element_flag = False
                break
        return self.has_single_indexable_element_flag

    def has_single_indexable_element(self):
        """Returns the has single indexable element flag depending on whether all properties have the same."""

        if self.has_single_indexable_element_flag is None:
            self.establish_has_single_indexable_element()
        return self.has_single_indexable_element_flag

    def establish_has_multiple_realizations(self):
        """Re-evaluates the has multiple realizations attribute.

        Based on whether properties belong to more than one realization.
        """
        self.has_multiple_realizations_flag = False
        common_realization = None
        for part in self.parts():
            part_realization = self.realization_for_part(part)
            if part_realization is None:
                continue
            if common_realization is None:
                common_realization = part_realization
                continue
            if part_realization != common_realization:
                self.has_multiple_realizations_flag = True
                self.realization = None  # override single realization number applicable to whole collection
                break
        if not self.has_multiple_realizations_flag and common_realization is not None:
            self.realization = common_realization
        return self.has_multiple_realizations_flag

    def has_multiple_realizations(self):
        """Returns the has multiple realizations flag based on whether properties belong to more than one realization.

        :meta common:
        """

        if self.has_multiple_realizations_flag is None:
            self.establish_has_multiple_realizations()
        return self.has_multiple_realizations_flag

    def establish_has_single_uom(self):
        """Re-evaluates the has single uom attribute depending on whether all properties have the same units of measure."""

        self.has_single_uom_flag = True
        common_uom = None
        for part in self.parts():
            part_uom = self.uom_for_part(part)
            if common_uom is None:
                common_uom = part_uom
            elif part_uom != common_uom:
                self.has_single_uom_flag = False
                break
        if common_uom is None:
            self.has_single_uom_flag = True  # all uoms are None (probably discrete properties)
        return self.has_single_uom_flag

    def has_single_uom(self):
        """Returns the has single uom flag depending on whether all properties have the same units of measure."""

        if self.has_single_uom_flag is None:
            self.establish_has_single_uom()
        return self.has_single_uom_flag

    def assign_realization_numbers(self):
        """Assigns a distinct realization number to each property, after checking for compatibility.

        note:
           this method does not modify realization information in any established xml; it is intended primarily as
           a convenience to allow realization based processing of any collection of compatible properties
        """

        assert self.has_single_property_kind(), 'attempt to assign realization numbers to properties of differing kinds'
        assert self.has_single_indexable_element(
        ), 'attempt to assign realizations to properties of differing indexable elements'
        assert self.has_single_uom(
        ), 'attempt to assign realization numbers to properties with differing units of measure'

        new_dict = {}
        realization = 0
        for key, entry in self.dict.items():
            entry_list = list(entry)
            entry_list[0] = realization
            new_dict[key] = tuple(entry_list)
            realization += 1
        self.dict = new_dict
        self.has_multiple_realizations_flag = (realization > 1)

    def masked_array(self, simple_array, exclude_inactive = True, exclude_value = None, points = False):
        """Returns a masked version of simple_array, using inactive mask associated with support for this property collection.

        arguments:
           simple_array (numpy array): an unmasked numpy array with the same shape as property arrays for the support
              (and indexable element) associated with this collection
           exclude_inactive (boolean, default True): elements which are flagged as inactive in the supporting representation
              are masked out if this argument is True
           exclude_value (float or int, optional): if present, elements which match this value are masked out; if not None
              then usually set to np.NaN for continuous data or null_value_for_part() for discrete data
           points (boolean, default False): if True, the simple array is expected to have an extra dimension of extent 3,
              relative to the inactive attribute of the support

        returns:
           a masked version of the array, with the mask set to exclude cells which are inactive in the support

        notes:
           when requesting a reference to a cached copy of a property array (using other functions), a masked argument
           can be used to apply the inactive mask; this function is therefore rarely needed by calling code (it is used
           internally by this module); the simple_array need not be part of this collection
        """

        mask = None
        if (exclude_inactive and self.support is not None and hasattr(self.support, 'inactive') and
                self.support.inactive is not None):
            if not points:
                if self.support.inactive.shape == simple_array.shape:
                    mask = self.support.inactive
            else:
                assert simple_array.ndim > 1 and simple_array.shape[-1] == 3
                if (self.support.inactive.ndim + 1 == simple_array.ndim and
                        self.support.inactive.shape == tuple(simple_array.shape[:-1])):
                    mask = np.empty(simple_array.shape, dtype = bool)
                    mask[:] = self.support.inactive[:, np.newaxis]
        if exclude_value:
            null_mask = (simple_array == exclude_value)
            if mask is None:
                mask = null_mask
            else:
                mask = np.logical_or(mask, null_mask)
        if mask is None:
            mask = ma.nomask
        return ma.masked_array(simple_array, mask = mask)

    def h5_key_pair_for_part(self, part):
        """Return hdf5 key pair (ext uuid, internal path) for the part."""

        # note: this method does not currently support all the possible tag values for different instances
        # of the RESQML abstract arrays

        model = self.model
        part_node = self.node_for_part(part)
        if part_node is None:
            return None
        if self.points_for_part(part):
            patch_list = rqet.list_of_tag(part_node, 'PatchOfPoints')
            assert len(patch_list) == 1  # todo: handle more than one patch of points
            first_values_node = rqet.find_tag(patch_list[0], 'Points')
            tag = 'Coordinates'
        else:
            patch_list = rqet.list_of_tag(part_node, 'PatchOfValues')
            assert len(patch_list) == 1  # todo: handle more than one patch of values
            first_values_node = rqet.find_tag(patch_list[0], 'Values')
            tag = 'Values'
        if first_values_node is None:
            return None  # could treat as fatal error
        return model.h5_uuid_and_path_for_node(first_values_node, tag = tag)

    def cached_part_array_ref(self, part, dtype = None, masked = False, exclude_null = False):
        """Returns a numpy array containing the data for the property part; the array is cached in this collection.

        arguments:
           part (string): the part name for which the array reference is required
           dtype (optional, default None): the element data type of the array to be accessed, eg 'float' or 'int';
              if None (recommended), the dtype of the returned numpy array matches that in the hdf5 dataset
           masked (boolean, default False): if True, a masked array is returned instead of a simple numpy array;
              the mask is set to the inactive array attribute of the support object if present
           exclude_null (boolean, default False): if True, and masked is also True, then elements of the array
              holding the null value will also be masked out

        returns:
           reference to a cached numpy array containing the actual property data; multiple calls will return
           the same cached array so calling code should copy if duplication is needed

        notes:
           this function is the usual way to get at the actual property array; at present, the funtion only works
           if the entire array is stored as a single patch in the hdf5 file (resqml allows multiple patches per
           array); the masked functionality can be used to apply a common mask, stored in the supporting
           representation object with the attribute name 'inactive', to multiple properties (this will only work
           if the indexable element is set to the typical value for the class of supporting representation, eg.
           'cells' for grid objects); if exclude_null is set True then null value elements will also be masked out
           (as long as masked is True); however, it is recommended simply to use np.NaN values in floating point
           property arrays if the commonality is not needed

        :meta common:
        """

        model = self.model
        cached_array_name = _cache_name(part)
        if cached_array_name is None:
            return None

        if not hasattr(self, cached_array_name):
            self._cached_part_array_ref_get_array(part, dtype, model, cached_array_name)

        if masked:
            exclude_value = self.null_value_for_part(part) if exclude_null else None
            return self.masked_array(self.__dict__[cached_array_name], exclude_value = exclude_value)
        else:
            return self.__dict__[cached_array_name]

    def h5_slice(self, part, slice_tuple):
        """Returns a subset of the array for part, without loading the whole array.

        arguments:
           part (string): the part name for which the array slice is required
           slice_tuple (tuple of slice objects): each element should be constructed using the python built-in
              function slice()

        returns:
           numpy array that is a hyper-slice of the hdf5 array, with the same ndim as the source hdf5 array

        note:
           this method always fetches from the hdf5 file and does not attempt local caching; the whole array
           is not loaded; all axes continue to exist in the returned array, even where the sliced extent of
           an axis is 1
        """

        h5_key_pair = self.h5_key_pair_for_part(part)
        if h5_key_pair is None:
            return None
        return self.model.h5_array_slice(h5_key_pair, slice_tuple)

    def h5_overwrite_slice(self, part, slice_tuple, array_slice, update_cache = True):
        """Overwrites a subset of the array for part, in the hdf5 file.

        arguments:
           part (string): the part name for which the array slice is to be overwritten
           slice_tuple (tuple of slice objects): each element should be constructed using the python built-in
              function slice()
           array_slice (numpy array of shape to match slice_tuple): the data to be written
           update_cache (boolean, default True): if True and the part is currently cached within this
              PropertyCollection, then the cached array is also updated; if False, the part is uncached

        notes:
           this method naively writes the slice to hdf5 without using mpi to look after parallel writes;
           if a cached copy of the array is updated, this is in an unmasked form; if calling code has a
           reterence to a masked version of the array then the mask will not be updated by this method;
           if the part is not currently cached, this method will not cause it to become cached,
           regardless of the update_cache argument
        """

        h5_key_pair = self.h5_key_pair_for_part(part)
        assert h5_key_pair is not None
        self.model.h5_overwrite_array_slice(h5_key_pair, slice_tuple, array_slice)
        cached_array_name = _cache_name(part)
        if cached_array_name is None:
            return
        if hasattr(self, cached_array_name):
            if update_cache:
                self.__dict__[cached_array_name][slice_tuple] = array_slice
            else:
                delattr(self, cached_array_name)

    def shape_and_type_of_part(self, part):
        """Returns shape tuple and element type of cached or hdf5 array for part."""

        model = self.model
        cached_array_name = _cache_name(part)
        if cached_array_name is None:
            return None, None

        if hasattr(self, cached_array_name):
            return tuple(self.__dict__[cached_array_name].shape), self.__dict__[cached_array_name].dtype

        part_node = self.node_for_part(part)
        if part_node is None:
            return None, None

        if self.constant_value_for_part(part) is not None:
            assert not self.points_for_part(part), 'constant array not supported for points property'
            assert self.support is not None
            shape = self.supporting_shape(indexable_element = self.indexable_for_part(part),
                                          direction = self._part_direction(part))
            assert shape is not None
            return shape, (float if self.continuous_for_part(part) else int)

        if self.points_for_part(part):
            patch_list = rqet.list_of_tag(part_node, 'PatchOfpoints')
            assert len(patch_list) == 1  # todo: handle more than one patch of points
            h5_key_pair = model.h5_uuid_and_path_for_node(rqet.find_tag(patch_list[0], tag = 'Coordinates'))
        else:
            patch_list = rqet.list_of_tag(part_node, 'PatchOfValues')
            assert len(patch_list) == 1  # todo: handle more than one patch of values
            h5_key_pair = model.h5_uuid_and_path_for_node(rqet.find_tag(patch_list[0], tag = 'Values'))
        if h5_key_pair is None:
            return None, None
        return model.h5_array_shape_and_type(h5_key_pair)

    def facets_array_ref(self, use_32_bit = False, indexable_element = None):  # todo: add masked argument
        """Returns a +1D array of all parts with first axis being over facet values; Use facet_list() for lookup.

        arguments:
           use_32_bit (boolean, default False): if True, the resulting numpy array will use a 32 bit dtype; if False, 64 bit
           indexable_element (string, optional): the indexable element for the properties in the collection; if None, will
              be determined from the data

        returns:
           numpy array containing all the data in the collection, the first axis being over facet values and the rest of
           the axes matching the shape of the individual property arrays

        notes:
           the property collection should be constructed so as to hold a suitably coherent set of properties before
           calling this method;
           the facet_list() method will return the facet values that correspond to slices in the first axis of the
           resulting array
        """

        assert self.support is not None, 'attempt to build facets array for property collection without supporting representation'
        assert self.number_of_parts() > 0, 'attempt to build facets array for empty property collection'
        assert self.has_single_property_kind(
        ), 'attempt to build facets array for collection containing multiple property kinds'
        assert self.has_single_indexable_element(
        ), 'attempt to build facets array for collection containing a variety of indexable elements'
        assert self.has_single_uom(
        ), 'attempt to build facets array for collection containing multiple units of measure'

        #  could check that facet_type_list() has exactly one value
        facet_list = self.facet_list(sort_list = True)
        facet_count = len(facet_list)
        assert facet_count > 0, 'no facets found in property collection'
        assert self.number_of_parts() == facet_count, 'collection covers more than facet variability'

        continuous = self.all_continuous()
        if not continuous:
            assert self.all_discrete(), 'mixture of continuous and discrete properties in collection'

        if indexable_element is None:
            indexable_element = self.indexable_for_part(self.parts()[0])

        dtype = dtype_flavour(continuous, use_32_bit)
        shape_list = self.supporting_shape(indexable_element = indexable_element)
        shape_list.insert(0, facet_count)

        a = np.zeros(shape_list, dtype = dtype)

        for part in self.parts():
            facet_index = facet_list.index(self.facet_for_part(part))
            pa = self.cached_part_array_ref(part, dtype = dtype)
            a[facet_index] = pa
            self.uncache_part_array(part)

        return a

    def realizations_array_ref(self,
                               use_32_bit = False,
                               fill_missing = True,
                               fill_value = None,
                               indexable_element = None):
        """Returns a +1D array of all parts with first axis being over realizations.

        arguments:
           use_32_bit (boolean, default False): if True, the resulting numpy array will use a 32 bit dtype; if False, 64 bit
           fill_missing (boolean, default True): if True, the first axis of the resulting numpy array will range from 0 to
              the maximum realization number present and slices for any missing realizations will be filled with fill_value;
              if False, the extent of the first axis will only cpver the number pf realizations actually present (see also notes)
           fill_value (int or float, optional): the value to use for missing realization slices; if None, will default to
              np.NaN if data is continuous, -1 otherwise; irrelevant if fill_missing is False
           indexable_element (string, optional): the indexable element for the properties in the collection; if None, will
              be determined from the data

        returns:
           numpy array containing all the data in the collection, the first axis being over realizations and the rest of
           the axes matching the shape of the individual property arrays

        notes:
           the property collection should be constructed so as to hold a suitably coherent set of properties before
           calling this method;
           if fill_missing is False, the realization axis indices range from zero to the number of realizations present;
           if True, the realization axis indices range from zero to the maximum realization number and slices for missing
           realizations will be filled with the fill_value

        :meta common:
        """
        r_list, continuous = self._realizations_array_ref_initial_checks()

        if fill_value is None:
            fill_value = np.NaN if continuous else -1
        if indexable_element is None:
            indexable_element = self.indexable_for_part(self.parts()[0])

        r_extent = _realizations_array_ref_get_r_extent(fill_missing, r_list)
        dtype = dtype_flavour(continuous, use_32_bit)
        # todo: handle direction dependent shapes

        shape_list = self._realizations_array_ref_get_shape_list(indexable_element, r_extent)

        a = np.full(shape_list, fill_value, dtype = dtype)
        if fill_missing:
            return self._realizations_array_ref_fill_missing(r_extent, dtype, a)
        else:
            return self._realizations_array_ref_not_fill_missing(r_list, dtype, a)

    def time_series_array_ref(self,
                              use_32_bit = False,
                              fill_missing = True,
                              fill_value = None,
                              indexable_element = None):
        """Returns a +1D array of all parts with first axis being over time indices.

        arguments:
           use_32_bit (boolean, default False): if True, the resulting numpy array will use a 32 bit dtype; if False, 64 bit
           fill_missing (boolean, default True): if True, the first axis of the resulting numpy array will range from 0 to
              the maximum time index present and slices for any missing indices will be filled with fill_value; if False,
              the extent of the first axis will only cpver the number pf time indices actually present (see also notes)
           fill_value (int or float, optional): the value to use for missing time index slices; if None, will default to
              np.NaN if data is continuous, -1 otherwise; irrelevant if fill_missing is False
           indexable_element (string, optional): the indexable element for the properties in the collection; if None, will
              be determined from the data

        returns:
           numpy array containing all the data in the collection, the first axis being over time indices and the rest of
           the axes matching the shape of the individual property arrays

        notes:
           the property collection should be constructed so as to hold a suitably coherent set of properties before
           calling this method;
           if fill_missing is False, the time axis indices range from zero to the number of time indices present,
           with the list of tine index values available by calling the method time_index_list(sort_list = True);
           if fill_missing is True, the time axis indices range from zero to the maximum time index and slices for
           missing time indices will be filled with the fill_value

        :meta common:
        """
        ti_list, continuous = self._time_array_ref_initial_checks()

        if fill_value is None:
            fill_value = np.NaN if continuous else -1

        if indexable_element is None:
            indexable_element = self.indexable_for_part(self.parts()[0])

        if fill_missing:
            ti_extent = ti_list[-1] + 1
        else:
            ti_extent = len(ti_list)

        dtype = dtype_flavour(continuous, use_32_bit)
        # todo: handle direction dependent shapes
        shape_list = self.supporting_shape(indexable_element = indexable_element)
        shape_list.insert(0, ti_extent)
        if self.points_for_part(self.parts()[0]):
            shape_list.append(3)

        a = np.full(shape_list, fill_value, dtype = dtype)
        if fill_missing:
            return self._time_array_ref_fill_missing(ti_extent, dtype, a)
        else:
            return self._time_array_ref_not_fill_missing(ti_list, dtype, a)

    def combobulated_face_array(self, resqml_a):
        """Returns a logically ordered copy of RESQML faces-per-cell property array resqml_a.

        argument:
           resqml_a (numpy array of shape (..., 6): a RESQML property array with indexable element faces per cell

        returns:
           numpy array of shape (..., 3, 2) where the 3 covers K,J,I and the 2 the -/+ face polarities being a resqpy logically
              arranged copy of resqml_a

        notes:
           this method is for properties of IJK grids only;
           RESQML documentation is not entirely clear about the required ordering of -I, +I, -J, +J faces;
           current implementation assumes count = 1 for the property;
           does not currently support points properties
        """

        assert resqml_a.shape[-1] == 6

        resqpy_a_shape = tuple(list(resqml_a.shape[:-1]) + [3, 2])
        resqpy_a = np.empty(resqpy_a_shape, dtype = resqml_a.dtype)

        for axis in range(3):
            for polarity in range(2):
                resqpy_a[..., axis, polarity] = resqml_a[..., self.face_index_map[axis, polarity]]

        return resqpy_a

    def discombobulated_face_array(self, resqpy_a):
        """Return logical face property array a, re-ordered and reshaped regarding the six facial directions.

        argument:
           resqpy_a (numpy array of shape (..., 3, 2)): the penultimate array axis represents K,J,I and the final axis is -/+ face
              polarity; the resqpy logically arranged property array to be converted to illogical RESQML ordering and shape

        returns:
           numpy array of shape (..., 6) being a copy of resqpy_a with slices reordered before collapsing the last 2 axes into 1;
              ready to be stored as a RESQML property array with indexable element faces per cell

        notes:
           this method is for properties of IJK grids only;
           RESQML documentation is not entirely clear about the required ordering of -I, +I, -J, +J faces;
           current implementation assumes count = 1 for the property;
           does not currently support points properties
        """

        assert resqpy_a.ndim >= 2 and resqpy_a.shape[-2] == 3 and resqpy_a.shape[-1] == 2

        resqml_a_shape = tuple(list(resqpy_a.shape[:-2]) + [6])
        resqml_a = np.empty(resqml_a_shape, dtype = resqpy_a.dtype)

        for face in range(6):
            axis, polarity = self.face_index_inverse_map[face]
            resqml_a[..., face] = resqpy_a[..., axis, polarity]

        return resqml_a

    def cached_normalized_part_array_ref(self,
                                         part,
                                         masked = False,
                                         use_logarithm = False,
                                         discrete_cycle = None,
                                         trust_min_max = False):
        """DEPRECATED: replaced with normalized_part_array() method."""

        return self.normalized_part_array(part,
                                          masked = masked,
                                          use_logarithm = use_logarithm,
                                          discrete_cycle = discrete_cycle,
                                          trust_min_max = trust_min_max)

    def normalized_part_array(self,
                              part,
                              masked = False,
                              use_logarithm = False,
                              discrete_cycle = None,
                              trust_min_max = False,
                              fix_zero_at = None):
        """Return data normalised to between 0 and 1, along with min and max value.

        arguments:
           part (string): the part name for which the normalized array reference is required
           masked (boolean, optional, default False): if True, the masked version of the property array is used to
              determine the range of values to map onto the normalized range of 0 to 1 (the mask removes inactive cells
              from having any impact); if False, the values of inactive cells are included in the operation; the returned
              normalized array is masked or not depending on this argument
           use_logarithm (boolean, optional, default False): if False, the property values are linearly mapped to the
              normalized range; if True, the logarithm (base 10) of the property values are mapped to the normalized range
           discrete_cycle (positive integer, optional, default None): if a value is supplied and the property array
              contains integer data (discrete or categorical), the modulus of the property values are calculated
              against this value before conversion to floating point and mapping to the normalized range
           trust_min_max (boolean, optional, default False): if True, the minimum and maximum values from the property's
              metadata is used as the range of the property values; if False, the values are determined using numpy
              min and max operations
           fix_zero_at (float, optional): if present, a value between 0.0 and 1.0 (typically 0.0 or 0.5) to pin zero at

        returns:
           (normalized_array, min_value, max_value) where:
           normalized_array is a numpy array of floats, masked or unmasked depending on the masked argument, with values
           ranging between 0 and 1; in the case of a masked array the values for excluded cells are meaningless and may
           lie outside the range 0 to 1
           min_value and max_value: the property values that have been mapped to 0 and 1 respectively

        notes:
           this function is typically used to map property values onto the range required for colouring in;
           in case of failure, (None, None, None) is returned;
           if use_logarithm is True, the min_value and max_value returned are the log10 values, not the original
           property values;
           also, if use logarithm is True and the minimum property value is not greater than zero, then values less than
           0.0001 are set to 0.0001, prior to taking the logarithm;
           fix_zero_at is mutually incompatible with use_logarithm; to force the normalised data to have a true zero,
           set fix_zero_at to 0.0; for divergent data fixing zero at 0.5 will often be appropriate;
           fixing zero at 0.0 or 1.0 may result in normalised values being clipped;
           for floating point data, NaN values will be handled okay; if all data are NaN, (None, NaN, NaN) is returned;
           for integer data, null values are not currently supported (though the RESQML metadata can hold a null value);
           the masked argument is most applicable to properties for grid objects; note that NaN values are excluded when
           determining the min and max regardless of the value of the masked argument;
           not applicable to points properties
        """

        assert not self.points_for_part(part), 'property normalisation not available for points properties'
        assert fix_zero_at is None or not use_logarithm

        p_array = self.cached_part_array_ref(part, masked = masked)

        if p_array is None:
            return None, None, None

        min_value, max_value = self._normalized_part_array_get_minmax(trust_min_max, part, p_array, masked)

        if min_value is None or max_value is None:
            return None, min_value, max_value

        min_value, max_value, p_array = _normalized_part_array_apply_discrete_cycle(discrete_cycle, p_array, min_value,
                                                                                    max_value)
        min_value, max_value = _normalized_part_array_nan_if_masked(min_value, max_value, masked)

        if min_value == np.nan or max_value == np.nan:
            return None, min_value, max_value
        if max_value < min_value:
            return None, min_value, max_value

        n_prop = p_array.astype(float)
        if use_logarithm:
            min_value, max_value = _normalized_part_array_use_logarithm(min_value, n_prop, masked)
            if min_value == np.nan or max_value == np.nan:
                return None, min_value, max_value

        if fix_zero_at is not None:
            min_value, max_value, n_prop = _normalized_part_array_fix_zero_at(min_value, max_value, n_prop, fix_zero_at)

        if max_value == min_value:
            n_prop[:] = 0.5
            return n_prop, min_value, max_value

        return (n_prop - min_value) / (max_value - min_value), min_value, max_value

    def uncache_part_array(self, part):
        """Removes the cached copy of the array of data for the named property part.

        argument:
           part (string): the part name for which the cached array is to be removed

        note:
           this function applies a python delattr() which will mark the array as no longer being in use
           here; however, actual freeing of the memory only happens when all other references to the
           array are released
        """

        cached_array_name = _cache_name(part)
        if cached_array_name is not None and hasattr(self, cached_array_name):
            delattr(self, cached_array_name)

    def add_cached_array_to_imported_list(self,
                                          cached_array,
                                          source_info,
                                          keyword,
                                          discrete = False,
                                          uom = None,
                                          time_index = None,
                                          null_value = None,
                                          property_kind = None,
                                          local_property_kind_uuid = None,
                                          facet_type = None,
                                          facet = None,
                                          realization = None,
                                          indexable_element = None,
                                          count = 1,
                                          const_value = None,
                                          points = False):
        """Caches array and adds to the list of imported properties (but not to the collection dict).

        arguments:
           cached_array: a numpy array to be added to the imported list for this collection (prior to being added
              as a part); for a constant array set cached_array to None (and use const_value)
           source_info (string): typically the name of a file from which the array has been read but can be any
              information regarding the source of the data
           keyword (string): this will be used as the citation title when a part is generated for the array
           discrete (boolean, optional, default False): if True, the array should contain integer (or boolean)
              data; if False, float
           uom (string, optional, default None): the resqml units of measure for the data
           time_index (integer, optional, default None): if not None, the time index to be used when creating
              a part for the array
           null_value (int or float, optional, default None): if present, this is used in the metadata to
              indicate that this value is to be interpreted as a null value wherever it appears in the data
           property_kind (string): resqml property kind, or None
           local_property_kind_uuid (uuid.UUID or string): uuid of local property kind, or None
           facet_type (string): resqml facet type, or None
           facet (string): resqml facet, or None
           realization (int): realization number, or None
           indexable_element (string, optional): the indexable element in the supporting representation
           count (int, default 1): the number of values per indexable element; if greater than one then this
              must be the fastest cycling axis in the cached array, ie last index
           const_value (int, float or bool, optional): the value with which a constant array is filled;
              required if cached_array is None, must be None otherwise
           points (bool, default False): if True, this is a points property with an extra dimension of extent 3

        returns:
           uuid of nascent property object

        note:
           the process of importing property arrays follows these steps:
           1. read (or generate) array of data into a numpy array in memory (cache)
           2. add to the imported list using this function (which also takes takes note of some metadata)
           3. write imported list arrays to hdf5 file
           4. create resqml xml nodes for imported list arrays and add as parts to model
           5. include newly added parts in collection

        :meta common:
        """

        assert (cached_array is not None and const_value is None) or (cached_array is None and const_value is not None)
        assert not points or not discrete
        assert count > 0
        if self.imported_list is None:
            self.imported_list = []

        uuid = bu.new_uuid()
        cached_name = _cache_name_for_uuid(uuid)
        if cached_array is not None:
            self.__dict__[cached_name] = cached_array
            zorro = self.masked_array(cached_array, exclude_value = null_value)
            if not discrete and np.all(np.isnan(zorro)):
                min_value = max_value = None
            elif discrete:
                min_value = int(np.nanmin(zorro))
                max_value = int(np.nanmax(zorro))
            else:
                min_value = np.nanmin(zorro)
                max_value = np.nanmax(zorro)
            if min_value is ma.masked or min_value == np.NaN:
                min_value = None
            if max_value is ma.masked or max_value == np.NaN:
                max_value = None
        else:
            if const_value == null_value or (not discrete and np.isnan(const_value)):
                min_value = max_value = None
            else:
                min_value = max_value = const_value
        self.imported_list.append((uuid, source_info, keyword, cached_name, discrete, uom, time_index, null_value,
                                   min_value, max_value, property_kind, facet_type, facet, realization,
                                   indexable_element, count, local_property_kind_uuid, const_value, points))
        return uuid

    def remove_cached_imported_arrays(self):
        """Removes any cached arrays that are mentioned in imported list."""

        for imported in self.imported_list:
            cached_name = imported[3]
            if hasattr(self, cached_name):
                delattr(self, cached_name)

    def remove_cached_part_arrays(self):
        """Removes any cached arrays for parts of the collection."""

        for part in self.dict:
            self.uncache_part_array(part)

    def remove_all_cached_arrays(self):
        """Removes any cached arrays for parts or mentioned in imported list."""

        self.remove_cached_imported_arrays()
        self.remove_cached_part_arrays()

    def write_hdf5_for_imported_list(self, file_name = None, mode = 'a', expand_const_arrays = False):
        """Create or append to an hdf5 file, writing datasets for the imported arrays.

        arguments:
           file_name (str, optional): if present, this hdf5 filename will override the default
           mode (str, default 'a'): the mode to open the hdf5 file in, either 'a' (append), or 'w' (overwrite)
           expand_const_arrays (boolean, default False): if True, constant arrays will be written in full to
              the hdf5 file and the same argument should be used when creating the xml

        :meta common:
        """

        # NB: imported array data must all have been cached prior to calling this function
        assert self.imported_list is not None
        h5_reg = rwh5.H5Register(self.model)
        for ei, entry in enumerate(self.imported_list):
            if entry[17] is not None:  # array has constant value
                if not expand_const_arrays:
                    continue  # constant array – handled entirely in xml
                uuid = entry[0]
                cached_name = _cache_name_for_uuid(uuid)
                assert self.support is not None
                #  note: will not handle direction dependent shapes
                shape = self.supporting_shape(indexable_element = entry[14])
                value = float(entry[17]) if isinstance(entry[17], str) else entry[17]
                self.__dict__[cached_name] = np.full(shape, value)
            else:
                uuid = entry[0]
                cached_name = entry[3]
            tail = 'points_patch0' if entry[18] else 'values_patch0'
            h5_reg.register_dataset(uuid, tail, self.__dict__[cached_name])
        h5_reg.write(file = file_name, mode = mode)

    def write_hdf5_for_part(self, part, file_name = None, mode = 'a'):
        """Create or append to an hdf5 file, writing dataset for the specified part."""

        if self.constant_value_for_part(part) is not None:
            return
        h5_reg = rwh5.H5Register(self.model)
        a = self.cached_part_array_ref(part)
        tail = 'points_patch0' if self.points_for_part(part) else 'values_patch0'
        h5_reg.register_dataset(self.uuid_for_part(part), tail, a)
        h5_reg.write(file = file_name, mode = mode)

    def create_xml_for_imported_list_and_add_parts_to_model(self,
                                                            ext_uuid = None,
                                                            support_uuid = None,
                                                            time_series_uuid = None,
                                                            selected_time_indices_list = None,
                                                            string_lookup_uuid = None,
                                                            property_kind_uuid = None,
                                                            find_local_property_kinds = True,
                                                            expand_const_arrays = False,
                                                            extra_metadata = {}):
        """Add imported or generated grid property arrays as parts in parent model, creating xml.
        
        hdf5 should already have been written.

        arguments:
           ext_uuid: uuid for the hdf5 external part, which must be known to the model's hdf5 dictionary
           support_uuid (optional): the uuid of the supporting representation that the imported properties relate to
           time_series_uuid (optional): the uuid of the full or reduced time series for which any recurrent properties'
              timestep numbers can be used as a time index; in the case of a reduced series, the selected_time_indices_list
              argument must be passed and the properties timestep numbers are found in the list with the position yielding
              the time index for the reduced list; time_series_uuid should be present if there are any recurrent properties
              in the imported list
           selected_time_indices_list (list of int, optional): if time_series_uuid is for a reduced time series then this
              argument must be present and its length must match the number of timestamps in the reduced series; the values
              in the list are indices in the full time series
           string_lookup_uuid (optional): if present, the uuid of the string table lookup which any non-continuous
              properties relate to (ie. they are all taken to be categorical)
           property_kind_uuid (optional): if present, the uuid of the bespoke (local) property kind for all the
              property arrays in the imported list (except those with an individual local property kind uuid)
           find_local_property_kinds (boolean, default True): if True, local property kind uuids need not be provided as
              long as the property kinds are set to match the titles of the appropriate local property kind objects
           expand_const_arrays (boolean, default False): if True, the hdf5 write must also have been called with the
              same argument and the xml will treat the constant arrays as normal arrays
           extra_metadata (optional): if present, a dictionary of extra metadata to be added for the part

        returns:
           list of uuid.UUID, being the uuids of the newly added property parts

        notes:
           the imported list should have been built up, and associated hdf5 arrays written, before calling this method;
           the imported list is cleared as a deliberate side-effect of this method (so a new set of imports can be
           started hereafter);
           discrete and categorical properties cannot be mixed in the same import list - process as separate lists;
           all categorical properties in the import list must refer to the same string table lookup;
           when importing categorical properties, establish the xml for the string table lookup before calling this method;
           if importing properties of a bespoke (local) property kind, ensure the property kind objects exist as parts in
           the model before calling this method

        :meta common:
        """

        if self.imported_list is None:
            return []
        if ext_uuid is None:
            ext_uuid = self.model.h5_uuid()
        prop_parts_list = []
        uuid_list = []
        for attributes in self.imported_list:
            p_node = self._process_imported_property(attributes, property_kind_uuid, string_lookup_uuid,
                                                     time_series_uuid, ext_uuid, support_uuid,
                                                     selected_time_indices_list, find_local_property_kinds,
                                                     extra_metadata, expand_const_arrays)
            if p_node is not None:
                prop_parts_list.append(rqet.part_name_for_part_root(p_node))
                uuid_list.append(rqet.uuid_for_part_root(p_node))

        self.add_parts_list_to_dict(prop_parts_list)
        self.imported_list = []
        return uuid_list

    def create_xml(self,
                   ext_uuid,
                   property_array,
                   title,
                   property_kind,
                   support_uuid = None,
                   p_uuid = None,
                   facet_type = None,
                   facet = None,
                   discrete = False,
                   time_series_uuid = None,
                   time_index = None,
                   uom = None,
                   null_value = None,
                   originator = None,
                   source = None,
                   add_as_part = True,
                   add_relationships = True,
                   add_min_max = True,
                   min_value = None,
                   max_value = None,
                   realization = None,
                   string_lookup_uuid = None,
                   property_kind_uuid = None,
                   find_local_property_kinds = True,
                   indexable_element = None,
                   count = 1,
                   points = False,
                   extra_metadata = {},
                   const_value = None,
                   expand_const_arrays = False):
        """Create a property xml node for a single property related to a given supporting representation node.

        arguments:
           ext_uuid (uuid.UUID): the uuid of the hdf5 external part
           property_array (numpy array): the actual property array (used to populate xml min & max values);
              may be None if min_value and max_value are passed or add_min_max is False
           title (string): used for the citation Title text for the property; often set to a simulator keyword for
              grid properties
           property_kind (string): the resqml property kind of the property; in the case of a bespoke (local)
              property kind, this is used as the title in the local property kind reference and the
              property_kind_uuid argument must also be passed or find_local_property_kinds set True
           support_uuid (uuid.UUID, optional): if None, the support for the collection is used
           p_uuid (uuid.UUID, optional): if None, a new uuid is generated for the property; otherwise this
              uuid is used
           facet_type (string, optional): if present, a resqml facet type whose value is supplied in the facet argument
           facet (string, optional): required if facet_type is supplied; the value of the facet
           discrete (boolean, default False): if True, a discrete or categorical property node is created (depending
              on whether string_lookup_uuid is None or present); if False (default), a continuous property node is created
           time_series_uuid (uuid.UUID, optional): if present, the uuid of the time series that this (recurrent)
              property relates to
           time_index (int, optional): if time_series_uuid is not None, this argument is required and provides
              the time index into the time series for this property array
           uom (string): the resqml unit of measure for the property (only used for continuous properties)
           null_value (optional): the value that is to be interpreted as null if it appears in the property array
           originator (string, optional): the name of the human being who created the property object;
              default is to use the login name
           source (string, optional): if present, an extra metadata node is added as a child to the property
              node, with this string indicating the source of the property data
           add_as_part (boolean, default True): if True, the newly created xml node is added as a part
              in the model
           add_relationships (boolean, default True): if True, relationship xml parts are created relating the
              new property part to: the support, the hdf5 external part; and the time series part (if applicable)
           add_min_max (boolean, default True): if True, min and max values are included as children in the
              property node
           min_value (optional): if present and add_min_max is True, this is used as the minimum value (otherwise it
              is calculated from the property array)
           max_value (optional): if present and add_min_max is True, this is used as the maximum value (otherwise it
              is calculated from the property array)
           realization (int, optional): if present, is used as the realization number in the property node; if None,
              no realization child is created
           string_lookup_uuid (optional): if present, and discrete is True, a categorical property node is created
              which refers to this string table lookup
           property_kind_uuid (optional): if present, the property kind is a local property kind; must be None for a
              standard property kind
           find_local_property_kinds (boolean, default True): if True and property_kind is not in standard supported
              property kind list and property_kind_uuid is None, the citation titles of PropertyKind objects in the
              model are compared with property_kind and if a match is found, that local property kind is used
           indexable_element (string, optional): if present, is used as the indexable element in the property node;
              if None, 'cells' are used for grid properties and 'nodes' for wellbore frame properties
           count (int, default 1): the number of values per indexable element; if greater than one then this axis
              must cycle fastest in the array, ie. be the last index
           points (bool, default False): if True, this is a points property
           extra_metadata (dictionary, optional): if present, adds extra metadata in the xml
           const_value (float or int, optional): if present, create xml for a constant array filled with this value
           expand_const_arrays (boolean, default False): if True, the hdf5 write must also have been called with the
              same argument and the xml will treat a constant array as a normal array

        returns:
           the newly created property xml node

        notes:
           this function doesn't write the actual array data to the hdf5 file: that should be done
           before calling this function;
           this code (and elsewhere) only supports at most one facet per property, though the RESQML standard
           allows for multiple facets;
           RESQML does not allow facets for points properties;
           if the xml has not been created for the support object, then xml will not be created for relationships
           between the properties and the supporting representation
        """

        #      log.debug('creating property node for ' + title)
        # currently assumes discrete properties to be 32 bit integers and continuous to be 64 bit reals
        # also assumes property_kind is one of the standard resqml property kinds; todo: allow local p kind node as optional arg
        assert not discrete or not points
        assert not points or const_value is None
        assert not points or facet_type is None
        assert self.model is not None

        if null_value is not None:
            self.null_value = null_value

        if support_uuid is None:
            support_uuid = self.support_uuid
        assert support_uuid is not None
        support_root = self.model.root_for_uuid(support_uuid)
        # assert support_root is not None

        if ext_uuid is None:
            ext_uuid = self.model.h5_uuid()

        if expand_const_arrays:
            const_value = None

        support_type = self.model.type_of_part(self.model.part_for_uuid(support_uuid))

        indexable_element = _get_indexable_element(indexable_element, support_type)

        direction = None if facet_type is None or facet_type != 'direction' else facet

        if self.support is not None:
            self._check_shape_list(indexable_element, direction, property_array, points, count)

        # todo: assertions:
        #    numpy data type matches discrete flag (and assumptions about precision)
        #    uom are valid units for property_kind
        assert property_kind, 'missing property kind when creating xml for property'

        self._get_property_type_details(discrete, string_lookup_uuid, points)

        p_node, p_uuid = self._create_xml_get_p_node(p_uuid)

        self.model.create_citation(root = p_node, title = title, originator = originator)

        rqet.create_metadata_xml(node = p_node, extra_metadata = extra_metadata)

        if source is not None and len(source) > 0:
            self.model.create_source(source = source, root = p_node)

        count_node = rqet.SubElement(p_node, ns['resqml2'] + 'Count')
        count_node.set(ns['xsi'] + 'type', ns['xsd'] + 'positiveInteger')
        count_node.text = str(count)

        ie_node = rqet.SubElement(p_node, ns['resqml2'] + 'IndexableElement')
        ie_node.set(ns['xsi'] + 'type', ns['resqml2'] + 'IndexableElements')
        ie_node.text = indexable_element

        self._create_xml_realization_node(realization, p_node)

        related_time_series_node = self._create_xml_time_series_node(time_series_uuid, time_index, p_node, support_uuid,
                                                                     support_type, support_root)

        self._create_xml_property_kind(p_node, find_local_property_kinds, property_kind, uom, discrete,
                                       property_kind_uuid)
        self._create_xml_patch_node(p_node, points, const_value, indexable_element, direction, p_uuid, ext_uuid)
        _create_xml_facet_node(facet_type, facet, p_node)

        if add_min_max:
            # todo: use active cell mask on numpy min and max operations; exclude null values on discrete min max
            min_value, max_value = self._get_property_array_min_max_value(property_array, const_value, discrete,
                                                                          min_value, max_value)

            self._create_xml_property_min_max(p_node, min_value, max_value)  # TODO: continue here!

        sl_root = None
        if discrete:
            sl_root = self._create_xml_lookup_node(p_node, string_lookup_uuid)

        else:  # continuous
            self._create_xml_uom_node(p_node, uom, property_kind, min_value, max_value, facet_type, facet, title)

        self._create_xml_add_as_part(add_as_part, p_uuid, p_node, add_relationships, support_root, property_kind_uuid,
                                     related_time_series_node, sl_root, discrete, string_lookup_uuid, const_value,
                                     ext_uuid)

        return p_node

    def create_property_set_xml(self,
                                title,
                                ps_uuid = None,
                                originator = None,
                                add_as_part = True,
                                add_relationships = True):
        """Creates an xml node for a property set to represent this collection of properties.

        arguments:
           title (string): to be used as citation title
           ps_uuid (string, optional): if present, used as the uuid for the property set, otherwise a new uuid is generated
           originator (string, optional): if present, used as the citation creator (otherwise login name is used)
           add_as_part (boolean, default True): if True, the property set is added to the model as a part
           add_relationships (boolean, default True): if True, the relationships to the member properties are added

        note:
           xml for individual properties should exist before calling this method
        """

        assert self.model is not None, 'cannot create xml for property set as model is not set'
        assert self.number_of_parts() > 0, 'cannot create xml for property set as no parts in collection'

        ps_node = self.model.new_obj_node('PropertySet')
        if ps_uuid is None:
            ps_uuid = bu.uuid_from_string(ps_node.attrib['uuid'])
        else:
            ps_node.attrib['uuid'] = str(ps_uuid)

        self.model.create_citation(root = ps_node, title = title, originator = originator)

        tsk_node = rqet.SubElement(ps_node, ns['resqml2'] + 'TimeSetKind')
        tsk_node.set(ns['xsi'] + 'type', ns['resqml2'] + 'TimeSetKind')
        tsk_node.text = self.time_set_kind()

        hspk_node = rqet.SubElement(ps_node, ns['resqml2'] + 'HasSinglePropertyKind')
        hspk_node.set(ns['xsi'] + 'type', ns['xsd'] + 'boolean')
        hspk_node.text = str(self.has_single_property_kind()).lower()

        hmr_node = rqet.SubElement(ps_node, ns['resqml2'] + 'HasMultipleRealizations')
        hmr_node.set(ns['xsi'] + 'type', ns['xsd'] + 'boolean')
        hmr_node.text = str(self.has_multiple_realizations()).lower()

        if self.parent_set_root is not None:
            parent_set_ref_node = self.model.create_ref_node('ParentSet',
                                                             self.model.title_for_root(self.parent_set_root),
                                                             self.parent_set_root.attrib['uuid'],
                                                             content_type = 'obj_PropertySet',
                                                             root = ps_node)

        prop_node_list = []
        for part in self.parts():
            part_root = self.model.root_for_part(part)
            self.model.create_ref_node('Properties',
                                       self.model.title_for_root(part_root),
                                       part_root.attrib['uuid'],
                                       content_type = self.model.type_of_part(part),
                                       root = ps_node)
            if add_as_part and add_relationships:
                prop_node_list.append(part_root)

        if add_as_part:
            self.model.add_part('obj_PropertySet', ps_uuid, ps_node)
            if add_relationships:
                # todo: add relationship with time series if time set kind is not 'not a time set'?
                if self.parent_set_root is not None:
                    self.model.create_reciprocal_relationship(ps_node, 'destinationObject', parent_set_ref_node,
                                                              'sourceObject')
                for prop_node in prop_node_list:
                    self.model.create_reciprocal_relationship(ps_node, 'destinationObject', prop_node, 'sourceObject')

        return ps_node

    def basic_static_property_parts(self,
                                    realization = None,
                                    share_perm_parts = False,
                                    perm_k_mode = None,
                                    perm_k_ratio = 1.0):
        """Returns five parts: net to gross ratio, porosity, permeability rock I, J & K; each returned part may be None.

        arguments:
           realization: (int, optional): if present, only properties with the given realization are considered; if None,
              all properties in the collection are considered
           share_perm_parts (boolean, default False): if True, the permeability I part will also be returned for J and/or K
              if no other properties are found for those directions; if False, None will be returned for such parts
           perm_k_mode (string, optional): if present, indicates what action to take when no K direction permeability is
              found; valid values are:
              'none': same as None, perm K part return value will be None
              'shared': if share_perm_parts is True, then perm I value will be used for perm K, else same as None
              'ratio': multiply IJ permeability by the perm_k_ratio argument
              'ntg': multiply IJ permeability by ntg and by perm_k_ratio
              'ntg squared': multiply IJ permeability by square of ntg and by perm_k_ratio
           perm_k_ratio (float, default 1.0): a Kv:Kh ratio, typically in the range zero to one, applied if generating
              a K permeability array (perm_k_mode is 'ratio', 'ntg' or 'ntg squared' and no existing K permeability found);
              ignored otherwise

        returns:
           tuple of 5 strings being part names for: net to gross ratio, porosity, perm i, perm j, perm k (respectively);
           any of the returned elements may be None if no appropriate property was identified

        note:
           if generating a K permeability array, the data is appended to the hdf5 file and the xml is created, however
           the epc re-write must be carried out by the calling code

        :meta common:
        """

        perm_i_part = perm_j_part = perm_k_part = None

        ntg_part = self._find_single_part('net to gross ratio', realization)
        poro_part = self._find_single_part('porosity', realization)

        perms = selective_version_of_collection(self, realization = realization, property_kind = 'permeability rock')
        if perms is None or perms.number_of_parts() == 0:
            log.error('no rock permeabilities present')
        else:
            perm_i_part, perm_j_part, perm_k_part = self._get_single_perm_ijk_parts(perms, share_perm_parts,
                                                                                    perm_k_mode, perm_k_ratio, ntg_part)

        return ntg_part, poro_part, perm_i_part, perm_j_part, perm_k_part

    def basic_static_property_parts_dict(self,
                                         realization = None,
                                         share_perm_parts = False,
                                         perm_k_mode = None,
                                         perm_k_ratio = 1.0):
        """Same as basic_static_property_parts() method but returning a dictionary with 5 items.

        note:
           returned dictionary contains following keys: 'NTG', 'PORO', 'PERMI', 'PERMJ', 'PERMK'
        """

        five_parts = self.basic_static_property_parts(realization = realization,
                                                      share_perm_parts = share_perm_parts,
                                                      perm_k_mode = perm_k_mode,
                                                      perm_k_ratio = perm_k_ratio)
        return {
            'NTG': five_parts[0],
            'PORO': five_parts[1],
            'PERMI': five_parts[2],
            'PERMJ': five_parts[3],
            'PERMK': five_parts[4]
        }

    def basic_static_property_uuids(self,
                                    realization = None,
                                    share_perm_parts = False,
                                    perm_k_mode = None,
                                    perm_k_ratio = 1.0):
        """Returns five uuids: net to gross ratio, porosity, permeability rock I, J & K; each returned uuid may be None.

        note:
           see basic_static_property_parts() method for argument documentation

        :meta common:
        """

        five_parts = self.basic_static_property_parts(realization = realization,
                                                      share_perm_parts = share_perm_parts,
                                                      perm_k_mode = perm_k_mode,
                                                      perm_k_ratio = perm_k_ratio)
        uuid_list = []
        for part in five_parts:
            if part is None:
                uuid_list.append(None)
            else:
                uuid_list.append(rqet.uuid_in_part_name(part))
        return tuple(uuid_list)

    def basic_static_property_uuids_dict(self,
                                         realization = None,
                                         share_perm_parts = False,
                                         perm_k_mode = None,
                                         perm_k_ratio = 1.0):
        """Same as basic_static_property_uuids() method but returning a dictionary with 5 items.

        note:
           returned dictionary contains following keys: 'NTG', 'PORO', 'PERMI', 'PERMJ', 'PERMK'
        """

        five_uuids = self.basic_static_property_uuids(realization = realization,
                                                      share_perm_parts = share_perm_parts,
                                                      perm_k_mode = perm_k_mode,
                                                      perm_k_ratio = perm_k_ratio)
        return {
            'NTG': five_uuids[0],
            'PORO': five_uuids[1],
            'PERMI': five_uuids[2],
            'PERMJ': five_uuids[3],
            'PERMK': five_uuids[4]
        }

    def _part_direction(self, part):
        facet_t = self.facet_type_for_part(part)
        if facet_t is None or facet_t != 'direction':
            return None
        return self.facet_for_part(part)

    def _check_shape_list(self, indexable_element, direction, property_array, points, count):
        shape_list = self.supporting_shape(indexable_element = indexable_element, direction = direction)
        if shape_list is not None:
            if count > 1:
                shape_list.append(count)
            if points:
                shape_list.append(3)
            if property_array is not None:
                assert tuple(shape_list) == property_array.shape, \
                    f'property array shape {property_array.shape} is not the expected {tuple(shape_list)}'

    def _get_property_kind_uuid(self, property_kind_uuid, property_kind, uom, discrete):
        if property_kind_uuid is None:
            pk_parts_list = self.model.parts_list_of_type('PropertyKind')
            for part in pk_parts_list:
                if self.model.citation_title_for_part(part) == property_kind:
                    property_kind_uuid = self.model.uuid_for_part(part)
                    break
            if property_kind_uuid is None:
                # create local property kind object and fetch uuid
                lpk = PropertyKind(self.model,
                                   title = property_kind,
                                   example_uom = uom,
                                   parent_property_kind = 'discrete' if discrete else 'continuous')
                lpk.create_xml()
                property_kind_uuid = lpk.uuid
        return property_kind_uuid

    def _create_xml_property_kind(self, p_node, find_local_property_kinds, property_kind, uom, discrete,
                                  property_kind_uuid):
        p_kind_node = rqet.SubElement(p_node, ns['resqml2'] + 'PropertyKind')
        p_kind_node.text = rqet.null_xml_text
        if find_local_property_kinds and property_kind not in supported_property_kind_list:
            property_kind_uuid = self._get_property_kind_uuid(property_kind_uuid, property_kind, uom, discrete)

        if property_kind_uuid is None:
            p_kind_node.set(ns['xsi'] + 'type', ns['resqml2'] + 'StandardPropertyKind')  # todo: local prop kind ref
            kind_node = rqet.SubElement(p_kind_node, ns['resqml2'] + 'Kind')
            kind_node.set(ns['xsi'] + 'type', ns['resqml2'] + 'ResqmlPropertyKind')
            kind_node.text = property_kind
        else:
            p_kind_node.set(ns['xsi'] + 'type', ns['resqml2'] + 'LocalPropertyKind')  # todo: local prop kind ref
            self.model.create_ref_node('LocalPropertyKind',
                                       property_kind,
                                       property_kind_uuid,
                                       content_type = 'obj_PropertyKind',
                                       root = p_kind_node)

    def _create_xml_patch_node(self, p_node, points, const_value, indexable_element, direction, p_uuid, ext_uuid):
        # create patch node
        const_count = None
        if const_value is not None:
            s_shape = self.supporting_shape(indexable_element = indexable_element, direction = direction)
            assert s_shape is not None
            const_count = np.product(np.array(s_shape, dtype = int))
        _ = self.model.create_patch(p_uuid,
                                    ext_uuid,
                                    root = p_node,
                                    hdf5_type = self.hdf5_type,
                                    xsd_type = self.xsd_type,
                                    null_value = self.null_value,
                                    const_value = const_value,
                                    const_count = const_count,
                                    points = points)

    def _get_property_type_details(self, discrete, string_lookup_uuid, points):
        if discrete:
            if string_lookup_uuid is None:
                self.d_or_c_text = 'Discrete'

            else:
                self.d_or_c_text = 'Categorical'
            self.xsd_type = 'integer'
            self.hdf5_type = 'IntegerHdf5Array'
        elif points:
            self.d_or_c_text = 'Points'
            self.xsd_type = 'double'
            self.hdf5_type = 'Point3dHdf5Array'
            self.null_value = None
        else:
            self.d_or_c_text = 'Continuous'
            self.xsd_type = 'double'
            self.hdf5_type = 'DoubleHdf5Array'
            self.null_value = None

    def _get_property_array_min_max_value(self, property_array, const_value, discrete, min_value, max_value):
        if const_value is not None:
            return _get_property_array_min_max_const(const_value, self.null_value, min_value, max_value, discrete)
        elif property_array is not None:
            return _get_property_array_min_max_array(property_array, min_value, max_value, discrete)

    def _create_xml_property_min_max(self, p_node, min_value, max_value):
        if min_value is not None:
            min_node = rqet.SubElement(p_node, ns['resqml2'] + 'MinimumValue')
            min_node.set(ns['xsi'] + 'type', ns['xsd'] + self.xsd_type)
            min_node.text = str(min_value)
        if max_value is not None:
            max_node = rqet.SubElement(p_node, ns['resqml2'] + 'MaximumValue')
            max_node.set(ns['xsi'] + 'type', ns['xsd'] + self.xsd_type)
            max_node.text = str(max_value)

    def _create_xml_lookup_node(self, p_node, string_lookup_uuid):
        sl_root = None
        if string_lookup_uuid is not None:
            sl_root = self.model.root_for_uuid(string_lookup_uuid)
            assert sl_root is not None, 'string table lookup is missing whilst importing categorical property'
            assert rqet.node_type(sl_root) == 'obj_StringTableLookup', 'referenced uuid is not for string table lookup'
            self.model.create_ref_node('Lookup',
                                       self.model.title_for_root(sl_root),
                                       string_lookup_uuid,
                                       content_type = 'obj_StringTableLookup',
                                       root = p_node)
        return sl_root

    def _create_xml_uom_node(self, p_node, uom, property_kind, min_value, max_value, facet_type, facet, title):
        if not uom:
            uom = guess_uom(property_kind, min_value, max_value, self.support, facet_type = facet_type, facet = facet)
            if not uom:
                uom = 'Euc'  # todo: put RESQML base uom for quantity class here, instead of Euc
                log.warning(f'uom set to Euc for property {title} of kind {property_kind}')
        self.model.uom_node(p_node, uom)

    def _create_xml_add_relationships(self, p_node, support_root, property_kind_uuid, related_time_series_node, sl_root,
                                      discrete, string_lookup_uuid, const_value, ext_uuid):
        if support_root is not None:
            self.model.create_reciprocal_relationship(p_node, 'destinationObject', support_root, 'sourceObject')
        if property_kind_uuid is not None:
            pk_node = self.model.root_for_uuid(property_kind_uuid)
            if pk_node is not None:
                self.model.create_reciprocal_relationship(p_node, 'destinationObject', pk_node, 'sourceObject')
        if related_time_series_node is not None:
            self.model.create_reciprocal_relationship(p_node, 'destinationObject', related_time_series_node,
                                                      'sourceObject')
        if discrete and string_lookup_uuid is not None:
            self.model.create_reciprocal_relationship(p_node, 'destinationObject', sl_root, 'sourceObject')

        if const_value is None:
            ext_node = self.model.root_for_part(
                rqet.part_name_for_object('obj_EpcExternalPartReference', ext_uuid, prefixed = False))
            self.model.create_reciprocal_relationship(p_node, 'mlToExternalPartProxy', ext_node,
                                                      'externalPartProxyToMl')

    def _create_xml_realization_node(self, realization, p_node):
        if realization is not None and realization >= 0:
            ri_node = rqet.SubElement(p_node, ns['resqml2'] + 'RealizationIndex')
            ri_node.set(ns['xsi'] + 'type', ns['xsd'] + 'nonNegativeInteger')
            ri_node.text = str(realization)

    def _create_xml_time_series_node(self, time_series_uuid, time_index, p_node, support_uuid, support_type,
                                     support_root):
        if time_series_uuid is None or time_index is None:
            related_time_series_node = None
        else:
            related_time_series_node = self.model.root(uuid = time_series_uuid)
            time_series = rts.any_time_series(self.model, uuid = time_series_uuid)
            time_series.create_time_index(time_index, root = p_node)

        support_title = '' if support_root is None else rqet.citation_title_for_node(support_root)
        self.model.create_supporting_representation(support_uuid = support_uuid,
                                                    root = p_node,
                                                    title = support_title,
                                                    content_type = support_type)
        return related_time_series_node

    def _create_xml_get_p_node(self, p_uuid):
        p_node = self.model.new_obj_node(self.d_or_c_text + 'Property')
        if p_uuid is None:
            p_uuid = bu.uuid_from_string(p_node.attrib['uuid'])
        else:
            p_node.attrib['uuid'] = str(p_uuid)
        return p_node, p_uuid

    def _create_xml_add_as_part(self, add_as_part, p_uuid, p_node, add_relationships, support_root, property_kind_uuid,
                                related_time_series_node, sl_root, discrete, string_lookup_uuid, const_value, ext_uuid):
        if add_as_part:
            self.model.add_part('obj_' + self.d_or_c_text + 'Property', p_uuid, p_node)
            if add_relationships:
                self._create_xml_add_relationships(p_node, support_root, property_kind_uuid, related_time_series_node,
                                                   sl_root, discrete, string_lookup_uuid, const_value, ext_uuid)

    def _set_support_and_model_from_collection(self, other, support_uuid, grid):
        if support_uuid is None and grid is not None:
            support_uuid = grid.uuid
        if support_uuid is not None and self.support_uuid is not None:
            assert bu.matching_uuids(support_uuid, self.support_uuid)

        assert other is not None
        if self.model is None:
            self.model = other.model
        else:
            assert self.model is other.model

        assert self.support_uuid is None or other.support_uuid is None or bu.matching_uuids(
            self.support_uuid, other.support_uuid)
        if self.support_uuid is None and self.number_of_parts() == 0:
            self.set_support(support_uuid = other.support_uuid, support = other.support)

    def _add_selected_part_from_other_dict(self, part, other, realization, support_uuid, uuid, continuous, categorical,
                                           count, points, indexable, property_kind, facet_type, facet, citation_title,
                                           citation_title_match_starts_with, time_series_uuid, time_index,
                                           string_lookup_uuid, ignore_clashes):

        if _check_not_none_and_not_equals(realization, other.realization_for_part, part):
            return
        if _check_not_none_and_not_uuid_match(support_uuid, other.support_uuid_for_part, part):
            return
        if _check_not_none_and_not_uuid_match(uuid, other.uuid_for_part, part):
            return
        if _check_not_none_and_not_equals(continuous, other.continuous_for_part, part):
            return
        if _check_categorical_and_lookup(categorical, other, part):
            return
        if _check_not_none_and_not_equals(count, other.count_for_part, part):
            return
        if _check_not_none_and_not_equals(points, other.points_for_part, part):
            return
        if _check_not_none_and_not_equals(indexable, other.indexable_for_part, part):
            return
        if property_kind is not None and not same_property_kind(other.property_kind_for_part(part), property_kind):
            return
        if _check_not_none_and_not_equals(facet_type, other.facet_type_for_part, part):
            return
        if _check_not_none_and_not_equals(facet, other.facet_for_part, part):
            return
        if _check_citation_title(citation_title, citation_title_match_starts_with, other, part):
            return
        if _check_not_none_and_not_uuid_match(time_series_uuid, other.time_series_uuid_for_part, part):
            return
        if _check_not_none_and_not_equals(time_index, other.time_index_for_part, part):
            return
        if _check_not_none_and_not_uuid_match(string_lookup_uuid, other.string_lookup_uuid_for_part, part):
            return
        if part in self.dict.keys():
            if ignore_clashes:
                return
            assert (False)
        self.dict[part] = other.dict[part]

    def _find_single_part(self, kind, realization):
        try:
            part = self.singleton(realization = realization, property_kind = kind)
        except Exception:
            log.error(f'problem with {kind} (more than one array present?)')
            part = None
        return part

    def _get_single_perm_ijk_parts(self, perms, share_perm_parts, perm_k_mode, perm_k_ratio, ntg_part):
        if perms.number_of_parts() == 1:
            return _get_single_perm_ijk_parts_one(perms, share_perm_parts)
        else:
            perm_i_part = _get_single_perm_ijk_for_direction(perms, 'I')
            perm_j_part = _get_single_perm_ijk_for_direction(perms, 'J')
            if perm_j_part is None and share_perm_parts:
                perm_j_part = perm_i_part
            elif perm_i_part is None and share_perm_parts:
                perm_i_part = perm_j_part
            perm_k_part = _get_single_perm_ijk_for_direction(perms, 'K')
            if perm_k_part is None:
                assert perm_k_mode in [None, 'none', 'shared', 'ratio', 'ntg', 'ntg squared']
                # note: could switch ratio mode to shared if perm_k_ratio is 1.0
                if perm_k_mode is None or perm_k_mode == 'none':
                    pass
                elif perm_k_mode == 'shared':
                    if share_perm_parts:
                        perm_k_part = perm_i_part
                elif perm_i_part is not None:
                    log.info('generating K permeability data using mode ' + str(perm_k_mode))
                    if perm_j_part is not None and perm_j_part != perm_i_part:
                        # generate root mean square of I & J permeabilities to use as horizontal perm
                        kh = np.sqrt(
                            perms.cached_part_array_ref(perm_i_part) * perms.cached_part_array_ref(perm_j_part))
                    else:  # use I permeability as horizontal perm
                        kh = perms.cached_part_array_ref(perm_i_part)
                    kv = kh * perm_k_ratio
                    if ntg_part is not None:
                        if perm_k_mode == 'ntg':
                            kv *= self.cached_part_array_ref(ntg_part)
                        elif perm_k_mode == 'ntg squared':
                            ntg = self.cached_part_array_ref(ntg_part)
                            kv *= ntg * ntg
                    kv_collection = PropertyCollection()
                    kv_collection.set_support(support_uuid = self.support_uuid, model = self.model)
                    kv_collection.add_cached_array_to_imported_list(
                        kv,
                        'derived from horizontal perm with mode ' + str(perm_k_mode),
                        'KK',
                        discrete = False,
                        uom = 'mD',
                        time_index = None,
                        null_value = None,
                        property_kind = 'permeability rock',
                        facet_type = 'direction',
                        facet = 'K',
                        realization = perms.realization_for_part(perm_i_part),
                        indexable_element = perms.indexable_for_part(perm_i_part),
                        count = 1,
                        points = False)
                    self.model.h5_release()
                    kv_collection.write_hdf5_for_imported_list()
                    kv_collection.create_xml_for_imported_list_and_add_parts_to_model()
                    self.inherit_parts_from_other_collection(kv_collection)
                    perm_k_part = kv_collection.singleton()
        return perm_i_part, perm_j_part, perm_k_part

    def _add_part_to_dict_get_realization(self, realization, xml_node):
        if realization is not None and self.realization is not None:
            assert (realization == self.realization)
        if realization is None:
            realization = self.realization
        realization_node = rqet.find_tag(xml_node,
                                         'RealizationIndex')  # optional; if present use to populate realization
        if realization_node is not None:
            realization = int(realization_node.text)
        return realization

    def _add_part_to_dict_get_type_details(self, part, continuous, xml_node):
        sl_ref_node = None
        type = self.model.type_of_part(part)
        #      log.debug('adding part ' + part + ' of type ' + type)
        assert type in [
            'obj_ContinuousProperty', 'obj_DiscreteProperty', 'obj_CategoricalProperty', 'obj_PointsProperty'
        ]
        if continuous is None:
            continuous = (type in ['obj_ContinuousProperty', 'obj_PointsProperty'])
        else:
            assert continuous == (type in ['obj_ContinuousProperty', 'obj_PointsProperty'])
        points = (type == 'obj_PointsProperty')
        string_lookup_uuid = None
        if type == 'obj_CategoricalProperty':
            sl_ref_node = rqet.find_tag(xml_node, 'Lookup')
            string_lookup_uuid = bu.uuid_from_string(rqet.find_tag_text(sl_ref_node, 'UUID'))

        return type, continuous, points, string_lookup_uuid, sl_ref_node

    def _add_part_to_dict_get_support_uuid(self, part):
        support_uuid = self.model.supporting_representation_for_part(part)
        if support_uuid is None:
            support_uuid = self.support_uuid
        elif self.support_uuid is None:
            self.set_support(support_uuid)
        elif not bu.matching_uuids(support_uuid, self.support.uuid):  # multi-support collection
            self.set_support(None)
        if isinstance(support_uuid, str):
            support_uuid = bu.uuid_from_string(support_uuid)
        return support_uuid

    def _add_part_to_dict_get_uom(self, part, continuous, xml_node, trust_uom, property_kind, minimum, maximum, facet,
                                  facet_type):
        uom = None
        if continuous:
            uom_node = rqet.find_tag(xml_node, 'UOM')
            if uom_node is not None and (trust_uom or uom_node.text not in ['', 'Euc']):
                uom = uom_node.text
            else:
                uom = guess_uom(property_kind, minimum, maximum, self.support, facet_type = facet_type, facet = facet)
        return uom

    def _normalized_part_array_get_minmax(self, trust_min_max, part, p_array, masked):
        min_value = max_value = None
        if trust_min_max:
            min_value = self.minimum_value_for_part(part)
            max_value = self.maximum_value_for_part(part)
        if min_value is None or max_value is None:
            min_value = np.nanmin(p_array)
            if masked and min_value is ma.masked:
                min_value = None
            max_value = np.nanmax(p_array)
            if masked and max_value is ma.masked:
                max_value = None
            self.override_min_max(part, min_value, max_value)  # NB: this does not modify xml
        return min_value, max_value

    def _cached_part_array_ref_get_array(self, part, dtype, model, cached_array_name):
        const_value = self.constant_value_for_part(part)
        if const_value is None:
            self._cached_part_array_ref_const_none(part, dtype, model, cached_array_name)
        else:
            self._cached_part_array_ref_const_notnone(part, const_value, cached_array_name)
        if not hasattr(self, cached_array_name):
            return None

    def _cached_part_array_ref_const_none(self, part, dtype, model, cached_array_name):
        part_node = self.node_for_part(part)
        if part_node is None:
            return None
        if self.points_for_part(part):
            first_values_node, tag, dtype = _cached_part_array_ref_get_node_points(part_node, dtype)
        else:
            first_values_node, tag, dtype = _cached_part_array_ref_get_node_values(part_node, dtype)

        h5_key_pair = model.h5_uuid_and_path_for_node(first_values_node, tag = tag)
        if h5_key_pair is None:
            return None
        model.h5_array_element(h5_key_pair,
                               index = None,
                               cache_array = True,
                               object = self,
                               array_attribute = cached_array_name,
                               dtype = dtype)

    def _cached_part_array_ref_const_notnone(self, part, const_value, cached_array_name):
        assert not self.points_for_part(part), 'constant arrays not supported for points properties'
        assert self.support is not None
        shape = self.supporting_shape(indexable_element = self.indexable_for_part(part),
                                      direction = self._part_direction(part))
        assert shape is not None
        a = np.full(shape, const_value, dtype = float if self.continuous_for_part(part) else int)
        setattr(self, cached_array_name, a)

    def _set_support_model(self, model, support):
        if model is None and support is not None:
            model = support.model
        if model is None:
            model = self.model
        else:
            self.model = model
        return model

    def _set_support_uuid_none(self):
        if self.support_uuid is not None:
            log.warning('clearing supporting representation for property collection')
        self.support = None
        self.support_root = None
        self.support_uuid = None

    def _set_support_uuid_notnone(self, support, support_uuid, model, modify_parts):
        # when at global level was causing circular reference loading issues as grid imports this module
        import resqpy.fault as rqf
        import resqpy.grid as grr
        import resqpy.surface as rqs
        import resqpy.unstructured as rug
        import resqpy.well as rqw

        assert model is not None, 'model not established when setting support for property collection'
        if self.support_uuid is not None and not bu.matching_uuids(support_uuid, self.support_uuid):
            log.warning('changing supporting representation for property collection')
        self.support_uuid = support_uuid
        self.support = support
        if self.support is None:
            support_part = model.part_for_uuid(support_uuid)
            assert support_part is not None, 'supporting representation part missing in model'
            self.support_root = model.root_for_part(support_part)
            support_type = model.type_of_part(support_part)
            assert support_type is not None
            if support_type == 'obj_IjkGridRepresentation':
                self.support = grr.any_grid(model, uuid = self.support_uuid, find_properties = False)
            elif support_type == 'obj_WellboreFrameRepresentation':
                self.support = rqw.WellboreFrame(model, uuid = self.support_uuid)
            elif support_type == 'obj_BlockedWellboreRepresentation':
                self.support = rqw.BlockedWell(model, uuid = self.support_uuid)
            elif support_type == 'obj_Grid2dRepresentation':
                self.support = rqs.Mesh(model, uuid = self.support_uuid)
            elif support_type == 'obj_GridConnectionSetRepresentation':
                self.support = rqf.GridConnectionSet(model, uuid = self.support_uuid)
            elif support_type == 'obj_UnstructuredGridRepresentation':
                self.support = rug.UnstructuredGrid(model,
                                                    uuid = self.support_uuid,
                                                    geometry_required = False,
                                                    find_properties = False)
            else:
                raise TypeError('unsupported property supporting representation class: ' + str(support_type))
        else:
            if type(self.support) in [
                    grr.Grid, grr.RegularGrid, rqw.WellboreFrame, rqw.BlockedWell, rqs.Mesh, rqf.GridConnectionSet,
                    rug.UnstructuredGrid, rug.HexaGrid, rug.TetraGrid, rug.PrismGrid, rug.VerticalPrismGrid,
                    rug.PyramidGrid
            ]:
                self.support_root = self.support.root
            else:
                raise TypeError('unsupported property supporting representation class: ' + str(type(self.support)))
        if modify_parts:
            for (part, info) in self.dict.items():
                if info[1] is not None:
                    modified = list(info)
                    modified[1] = support_uuid
                    self.dict[part] = tuple(modified)

    def _process_imported_property(self, attributes, property_kind_uuid, string_lookup_uuid, time_series_uuid, ext_uuid,
                                   support_uuid, selected_time_indices_list, find_local_property_kinds, extra_metadata,
                                   expand_const_arrays):
        (p_uuid, p_file_name, p_keyword, p_cached_name, p_discrete, p_uom, p_time_index, p_null_value, p_min_value,
         p_max_value, property_kind, facet_type, facet, realization, indexable_element, count, local_property_kind_uuid,
         const_value, points) = attributes

        log.debug('processing imported property ' + str(p_keyword))
        assert not points or not p_discrete
        if local_property_kind_uuid is None:
            local_property_kind_uuid = property_kind_uuid

        property_kind = self._process_imported_property_get_property_kind(property_kind, local_property_kind_uuid,
                                                                          p_keyword, p_discrete, string_lookup_uuid,
                                                                          points)

        p_array = self._process_imported_property_get_p_array(p_cached_name)

        add_min_max = _process_imported_property_get_add_min_max(points, property_kind, string_lookup_uuid,
                                                                 local_property_kind_uuid)

        if selected_time_indices_list is not None and p_time_index is not None:
            p_time_index = selected_time_indices_list.index(p_time_index)
        p_node = self.create_xml(
            ext_uuid = ext_uuid,
            property_array = p_array,
            title = p_keyword,
            property_kind = property_kind,
            support_uuid = support_uuid,
            p_uuid = p_uuid,
            facet_type = facet_type,
            facet = facet,
            discrete = p_discrete,  # todo: time series bits
            time_series_uuid = time_series_uuid,
            time_index = p_time_index,
            uom = p_uom,
            null_value = p_null_value,
            originator = None,
            source = p_file_name,
            add_as_part = True,
            add_relationships = True,
            add_min_max = add_min_max,
            min_value = p_min_value,
            max_value = p_max_value,
            realization = realization,
            string_lookup_uuid = string_lookup_uuid,
            property_kind_uuid = local_property_kind_uuid,
            indexable_element = indexable_element,
            count = count,
            points = points,
            find_local_property_kinds = find_local_property_kinds,
            extra_metadata = extra_metadata,
            const_value = const_value,
            expand_const_arrays = expand_const_arrays)
        if p_node is not None:
            return p_node
        else:
            return None

    def _process_imported_property_get_property_kind(self, property_kind, local_property_kind_uuid, p_keyword,
                                                     p_discrete, string_lookup_uuid, points):
        if property_kind is None:
            if local_property_kind_uuid is not None:
                # note: requires local property kind to be present
                property_kind = self.model.title(uuid = local_property_kind_uuid)
            else:
                # todo: only if None in ab_property_list
                (property_kind, facet_type, facet) = property_kind_and_facet_from_keyword(p_keyword)
        if property_kind is None:
            # todo: the following are abstract standard property kinds, which shouldn't really have data directly associated with them
            if p_discrete:
                if string_lookup_uuid is not None:
                    property_kind = 'categorical'
                else:
                    property_kind = 'discrete'
            elif points:
                property_kind = 'length'
            else:
                property_kind = 'continuous'
        return property_kind

    def _process_imported_property_get_p_array(self, p_cached_name):
        if hasattr(self, p_cached_name):
            return self.__dict__[p_cached_name]
        else:
            return None

    def _realizations_array_ref_fill_missing(self, r_extent, dtype, a):
        for part in self.parts():
            realization = self.realization_for_part(part)
            assert realization is not None and 0 <= realization < r_extent, 'realization missing (or out of range?)'
            pa = self.cached_part_array_ref(part, dtype = dtype)
            a[realization] = pa
            self.uncache_part_array(part)
        return a

    def _realizations_array_ref_not_fill_missing(self, r_list, dtype, a):
        for index in range(len(r_list)):
            realization = r_list[index]
            part = self.singleton(realization = realization)
            pa = self.cached_part_array_ref(part, dtype = dtype)
            a[index] = pa
            self.uncache_part_array(part)
        return a

    def _realizations_array_ref_get_shape_list(self, indexable_element, r_extent):
        shape_list = self.supporting_shape(indexable_element = indexable_element)
        shape_list.insert(0, r_extent)
        if self.points_for_part(self.parts()[0]):
            shape_list.append(3)
        return shape_list

    def _realizations_array_ref_initial_checks(self):
        assert self.support is not None, 'attempt to build realizations array for property collection without supporting representation'
        assert self.number_of_parts() > 0, 'attempt to build realizations array for empty property collection'
        assert self.has_single_property_kind(
        ), 'attempt to build realizations array for collection with multiple property kinds'
        assert self.has_single_indexable_element(
        ), 'attempt to build realizations array for collection containing a variety of indexable elements'
        assert self.has_single_uom(
        ), 'attempt to build realizations array for collection containing multiple units of measure'
        r_list = self.realization_list(sort_list = True)
        assert self.number_of_parts() == len(r_list), 'collection covers more than realizations of a single property'
        continuous = self.all_continuous()
        if not continuous:
            assert self.all_discrete(), 'mixture of continuous and discrete properties in collection'
        return r_list, continuous

    def _time_array_ref_initial_checks(self):
        assert self.support is not None, 'attempt to build time series array for property collection without supporting representation'
        assert self.number_of_parts() > 0, 'attempt to build time series array for empty property collection'
        assert self.has_single_property_kind(
        ), 'attempt to build time series array for collection with multiple property kinds'
        assert self.has_single_indexable_element(
        ), 'attempt to build time series array for collection containing a variety of indexable elements'
        assert self.has_single_uom(
        ), 'attempt to build time series array for collection containing multiple units of measure'

        ti_list = self.time_index_list(sort_list = True)
        assert self.number_of_parts() == len(ti_list), 'collection covers more than time indices of a single property'

        continuous = self.all_continuous()
        if not continuous:
            assert self.all_discrete(), 'mixture of continuous and discrete properties in collection'
        return ti_list, continuous

    def _time_array_ref_fill_missing(self, ti_extent, dtype, a):
        for part in self.parts():
            time_index = self.time_index_for_part(part)
            assert time_index is not None and 0 <= time_index < ti_extent, 'time index missing (or out of range?)'
            pa = self.cached_part_array_ref(part, dtype = dtype)
            a[time_index] = pa
            self.uncache_part_array(part)
        return a

    def _time_array_ref_not_fill_missing(self, ti_list, dtype, a):
        for index in range(len(ti_list)):
            time_index = ti_list[index]
            part = self.singleton(time_index = time_index)
            pa = self.cached_part_array_ref(part, dtype = dtype)
            a[index] = pa
            self.uncache_part_array(part)
        return a


def _get_indexable_element(indexable_element, support_type):
    if indexable_element is None:
        if support_type in [
                'obj_IjkGridRepresentation', 'obj_BlockedWellboreRepresentation', 'obj_Grid2dRepresentation',
                'obj_UnstructuredGridRepresentation'
        ]:
            indexable_element = 'cells'
        elif support_type == 'obj_WellboreFrameRepresentation':
            indexable_element = 'nodes'  # note: could be 'intervals'
        elif support_type == 'obj_GridConnectionSetRepresentation':
            indexable_element = 'faces'
        else:
            raise Exception('indexable element unknown for unsupported supporting representation object')
    return indexable_element


def _create_xml_facet_node(facet_type, facet, p_node):
    if facet_type is not None and facet is not None:
        facet_node = rqet.SubElement(p_node, ns['resqml2'] + 'Facet')
        facet_node.set(ns['xsi'] + 'type', ns['resqml2'] + 'PropertyKindFacet')
        facet_node.text = rqet.null_xml_text
        facet_type_node = rqet.SubElement(facet_node, ns['resqml2'] + 'Facet')
        facet_type_node.set(ns['xsi'] + 'type', ns['resqml2'] + 'Facet')
        facet_type_node.text = facet_type
        facet_value_node = rqet.SubElement(facet_node, ns['resqml2'] + 'Value')
        facet_value_node.set(ns['xsi'] + 'type', ns['xsd'] + 'string')
        facet_value_node.text = facet


def _get_property_array_min_max_const(const_value, null_value, min_value, max_value, discrete):
    if (discrete and const_value != null_value) or (not discrete and not np.isnan(const_value)):
        if min_value is None:
            min_value = const_value
        if max_value is None:
            max_value = const_value
    return min_value, max_value


def _get_property_array_min_max_array(property_array, min_value, max_value, discrete):
    if discrete:
        if min_value is None:
            try:
                min_value = int(property_array.min())
            except Exception:
                min_value = None
                log.warning('no xml minimum value set for discrete property')
        if max_value is None:
            try:
                max_value = int(property_array.max())
            except Exception:
                max_value = None
                log.warning('no xml maximum value set for discrete property')
    else:
        if min_value is None or max_value is None:
            all_nan = np.all(np.isnan(property_array))
        if min_value is None and not all_nan:
            min_value = np.nanmin(property_array)
            if np.isnan(min_value) or min_value is ma.masked:
                min_value = None
        if max_value is None and not all_nan:
            max_value = np.nanmax(property_array)
            if np.isnan(max_value) or max_value is ma.masked:
                max_value = None

    return min_value, max_value


def _check_not_none_and_not_equals(attrib, method, part):
    return (attrib is not None and method(part) != attrib)


def _check_not_none_and_not_uuid_match(uuid, method, part):
    return (uuid is not None and not bu.matching_uuids(uuid, method(part)))


def _check_citation_title(citation_title, citation_title_match_starts_with, other, part):
    if citation_title is not None:
        if citation_title_match_starts_with:
            if not other.citation_title_for_part(part).startswith():
                return True
        else:
            if other.citation_title_for_part(part) != citation_title:
                return True
    return False


def _check_categorical_and_lookup(categorical, other, part):
    if categorical is not None:
        if categorical:
            if other.continuous_for_part(part) or (other.string_lookup_uuid_for_part(part) is None):
                return True
        else:
            if not (other.continuous_for_part(part) or (other.string_lookup_uuid_for_part(part) is None)):
                return True
    return False


def _get_single_perm_ijk_parts_one(perms, share_perm_parts):
    perm_i_part = perms.singleton()
    if share_perm_parts:
        perm_j_part = perm_k_part = perm_i_part
    elif perms.facet_type_for_part(perm_i_part) == 'direction':
        direction = perms.facet_for_part(perm_i_part)
        if direction == 'J':
            perm_j_part = perm_i_part
            perm_i_part = None
        elif direction == 'IJ':
            perm_j_part = perm_i_part
        elif direction == 'K':
            perm_k_part = perm_i_part
            perm_i_part = None
        elif direction == 'IJK':
            perm_j_part = perm_k_part = perm_i_part
    return perm_i_part, perm_j_part, perm_k_part


def _get_single_perm_ijk_for_direction(perms, direction):
    facet_options, title_options = _get_facet_title_options_for_direction(direction)

    try:
        part = None
        for facet_op in facet_options:
            if not part:
                part = perms.singleton(facet_type = 'direction', facet = facet_op)
        if not part:
            for title in title_options:
                if not part:
                    part = perms.singleton(citation_title = title)
        if not part:
            log.error(f'unable to discern which rock permeability to use for {direction} direction')
    except Exception:
        log.error(f'problem with permeability data (more than one {direction} direction array present?)')
        part = None
    return part


def _get_facet_title_options_for_direction(direction):
    if direction == 'I':
        facet_options = ['I', 'IJ', 'IJK']
        title_options = ['KI', 'PERMI', 'KX', 'PERMX']
    elif direction == 'J':
        facet_options = ['J', 'IJ', 'IJK']
        title_options = ['KJ', 'PERMJ', 'KY', 'PERMY']
    else:
        facet_options = ['K', 'IJK']
        title_options = ['KK', 'PERMK', 'KZ', 'PERMZ']
    return facet_options, title_options


def _add_part_to_dict_get_count_and_indexable(xml_node):
    count_node = rqet.find_tag(xml_node, 'Count')
    assert count_node is not None
    count = int(count_node.text)

    indexable_node = rqet.find_tag(xml_node, 'IndexableElement')
    assert indexable_node is not None
    indexable = indexable_node.text

    return count, indexable


def _add_part_to_dict_get_property_kind(xml_node, citation_title):
    (p_kind_from_keyword, facet_type, facet) = property_kind_and_facet_from_keyword(citation_title)
    prop_kind_node = rqet.find_tag(xml_node, 'PropertyKind')
    assert (prop_kind_node is not None)
    kind_node = rqet.find_tag(prop_kind_node, 'Kind')
    property_kind_uuid = None  # only used for bespoke (local) property kinds
    if kind_node is not None:
        property_kind = kind_node.text  # could check for consistency with that derived from citation title
        lpk_node = None
    else:
        lpk_node = rqet.find_tag(prop_kind_node, 'LocalPropertyKind')
        if lpk_node is not None:
            property_kind = rqet.find_tag_text(lpk_node, 'Title')
            property_kind_uuid = rqet.find_tag_text(lpk_node, 'UUID')
    assert property_kind is not None and len(property_kind) > 0
    if (p_kind_from_keyword and p_kind_from_keyword != property_kind and
        (p_kind_from_keyword not in ['cell length', 'length', 'thickness'] or
         property_kind not in ['cell length', 'length', 'thickness'])):
        log.warning(
            f'property kind {property_kind} not the expected {p_kind_from_keyword} for keyword {citation_title}')
    return property_kind, property_kind_uuid, lpk_node


def _add_part_to_dict_get_facet(xml_node):
    facet_type = None
    facet = None
    facet_node = rqet.find_tag(xml_node, 'Facet')  # todo: handle more than one facet for a property
    if facet_node is not None:
        facet_type = rqet.find_tag(facet_node, 'Facet').text
        facet = rqet.find_tag(facet_node, 'Value').text
        if facet_type is not None and facet_type == '':
            facet_type = None
        if facet is not None and facet == '':
            facet = None
    return facet_type, facet


def _add_part_to_dict_get_timeseries(xml_node):
    time_series_uuid = None
    time_index = None
    time_node = rqet.find_tag(xml_node, 'TimeIndex')
    if time_node is not None:
        time_index = int(rqet.find_tag(time_node, 'Index').text)
        time_series_uuid = bu.uuid_from_string(rqet.find_tag(rqet.find_tag(time_node, 'TimeSeries'), 'UUID').text)

    return time_series_uuid, time_index


def _add_part_to_dict_get_minmax(xml_node):
    minimum = None
    min_node = rqet.find_tag(xml_node, 'MinimumValue')
    if min_node is not None:
        minimum = min_node.text  # NB: left as text
    maximum = None
    max_node = rqet.find_tag(xml_node, 'MaximumValue')
    if max_node is not None:
        maximum = max_node.text  # NB: left as text

    return minimum, maximum


def _add_part_to_dict_get_null_constvalue_points(xml_node, continuous, points):
    null_value = None
    if not continuous:
        null_value = rqet.find_nested_tags_int(xml_node, ['PatchOfValues', 'Values', 'NullValue'])
    const_value = None
    if points:
        values_node = rqet.find_nested_tags(xml_node, ['PatchOfPoints', 'Points'])
    else:
        values_node = rqet.find_nested_tags(xml_node, ['PatchOfValues', 'Values'])
    values_type = rqet.node_type(values_node)
    assert values_type is not None
    if values_type.endswith('ConstantArray'):
        if continuous:
            const_value = rqet.find_tag_float(values_node, 'Value')
        elif values_type.startswith('Bool'):
            const_value = rqet.find_tag_bool(values_node, 'Value')
        else:
            const_value = rqet.find_tag_int(values_node, 'Value')

    return null_value, const_value


def _normalized_part_array_apply_discrete_cycle(discrete_cycle, p_array, min_value, max_value):
    if 'int' in str(
            p_array.dtype) and discrete_cycle is not None:  # could use continuous flag in metadata instead of dtype
        p_array = p_array % discrete_cycle
        min_value = 0
        max_value = discrete_cycle - 1
    elif str(p_array.dtype).startswith('bool'):
        min_value = int(min_value)
        max_value = int(max_value)
    return min_value, max_value, p_array


def _normalized_part_array_nan_if_masked(min_value, max_value, masked):
    min_value = float(min_value)  # will return np.ma.masked if all values are masked out
    if masked and min_value is ma.masked:
        min_value = np.nan
    max_value = float(max_value)
    if masked and max_value is ma.masked:
        max_value = np.nan
    return min_value, max_value


def _normalized_part_array_use_logarithm(min_value, n_prop, masked):
    if min_value <= 0.0:
        n_prop[:] = np.where(n_prop < 0.0001, 0.0001, n_prop)
    n_prop = np.log10(n_prop)
    min_value = np.nanmin(n_prop)
    max_value = np.nanmax(n_prop)
    if masked:
        if min_value is ma.masked:
            min_value = np.nan
        if max_value is ma.masked:
            max_value = np.nan
    return min_value, max_value


def _normalized_part_array_fix_zero_at(min_value, max_value, n_prop, fix_zero_at):
    if fix_zero_at <= 0.0:
        if min_value < 0.0:
            n_prop[:] = np.where(n_prop < 0.0, 0.0, n_prop)
        min_value = 0.0
    elif fix_zero_at >= 1.0:
        if max_value > 0.0:
            n_prop[:] = np.where(n_prop > 0.0, 0.0, n_prop)
        max_value = 0.0
    else:
        upper_scaling = max_value / (1.0 - fix_zero_at)
        lower_scaling = -min_value / fix_zero_at
        if upper_scaling >= lower_scaling:
            min_value = -upper_scaling * fix_zero_at
            n_prop[:] = np.where(n_prop < min_value, min_value, n_prop)
        else:
            max_value = lower_scaling * (1.0 - fix_zero_at)
            n_prop[:] = np.where(n_prop > max_value, max_value, n_prop)
    return min_value, max_value, n_prop


def _supporting_shape_grid(support, indexable_element, direction):
    if indexable_element is None or indexable_element == 'cells':
        shape_list = [support.nk, support.nj, support.ni]
    elif indexable_element == 'columns':
        shape_list = [support.nj, support.ni]
    elif indexable_element == 'layers':
        shape_list = [support.nk]
    elif indexable_element == 'faces':
        assert direction is not None and direction.upper() in 'IJK'
        axis = 'KJI'.index(direction.upper())
        shape_list = [support.nk, support.nj, support.ni]
        shape_list[axis] += 1  # note: properties for grid faces include outer faces
    elif indexable_element == 'column edges':
        shape_list = [(support.nj * (support.ni + 1)) + ((support.nj + 1) * support.ni)
                     ]  # I edges first; include outer edges
    elif indexable_element == 'edges per column':
        shape_list = [support.nj, support.ni, 4]  # assume I-, J+, I+, J- ordering
    elif indexable_element == 'faces per cell':
        shape_list = [support.nk, support.nj, support.ni, 6]  # assume K-, K+, J-, I+, J+, I- ordering
        # TODO: resolve ordering of edges and make consistent with maps code (edges per column) and fault module (gcs faces)
    elif indexable_element == 'nodes per cell':
        shape_list = [support.nk, support.nj, support.ni, 2, 2,
                      2]  # kp, jp, ip within each cell; todo: check RESQML shaping
    elif indexable_element == 'nodes':
        assert not support.k_gaps, 'indexable element of nodes not currently supported for grids with K gaps'
        if support.has_split_coordinate_lines:
            pillar_count = (support.nj + 1) * (support.ni + 1) + support.split_pillars_count
            shape_list = [support.nk + 1, pillar_count]
        else:
            shape_list = [support.nk + 1, support.nj + 1, support.ni + 1]
    return shape_list


def _supporting_shape_wellboreframe(support, indexable_element):
    if indexable_element is None or indexable_element == 'nodes':
        shape_list = [support.node_count]
    elif indexable_element == 'intervals':
        shape_list = [support.node_count - 1]
    return shape_list


def _supporting_shape_blockedwell(support, indexable_element):
    if indexable_element is None or indexable_element == 'intervals':
        shape_list = [support.node_count - 1]  # all intervals, including unblocked
    elif indexable_element == 'nodes':
        shape_list = [support.node_count]
    elif indexable_element == 'cells':
        shape_list = [support.cell_count]  # ie. blocked intervals only
    return shape_list


def _supporting_shape_mesh(support, indexable_element):
    if indexable_element is None or indexable_element == 'cells' or indexable_element == 'columns':
        shape_list = [support.nj - 1, support.ni - 1]
    elif indexable_element == 'nodes':
        shape_list = [support.nj, support.ni]
    return shape_list


def _supporting_shape_gridconnectionset(support, indexable_element):
    if indexable_element is None or indexable_element == 'faces':
        shape_list = [support.count]
    return shape_list


def _supporting_shape_other(support, indexable_element):
    if indexable_element is None or indexable_element == 'cells':
        shape_list = [support.cell_count]
    elif indexable_element == 'faces per cell':
        support.cache_all_geometry_arrays()
        shape_list = [len(support.faces_per_cell)]
    return shape_list, support


def _cached_part_array_ref_get_node_points(part_node, dtype):
    patch_list = rqet.list_of_tag(part_node, 'PatchOfPoints')
    assert len(patch_list) == 1  # todo: handle more than one patch of points
    first_values_node = rqet.find_tag(patch_list[0], 'Points')
    if first_values_node is None:
        return None  # could treat as fatal error
    if dtype is None:
        dtype = 'float'
    else:
        assert dtype in ['float', float, np.float32, np.float64]
    tag = 'Coordinates'
    return first_values_node, tag, dtype


def _cached_part_array_ref_get_node_values(part_node, dtype):
    patch_list = rqet.list_of_tag(part_node, 'PatchOfValues')
    assert len(patch_list) == 1  # todo: handle more than one patch of values
    first_values_node = rqet.find_tag(patch_list[0], 'Values')
    if first_values_node is None:
        return None  # could treat as fatal error
    if dtype is None:
        array_type = rqet.node_type(first_values_node)
        assert array_type is not None
        if array_type == 'DoubleHdf5Array':
            dtype = 'float'
        elif array_type == 'IntegerHdf5Array':
            dtype = 'int'
        elif array_type == 'BooleanHdf5Array':
            dtype = 'bool'
        else:
            raise ValueError('array type not catered for: ' + str(array_type))
    tag = 'Values'
    return first_values_node, tag, dtype


def _process_imported_property_get_add_min_max(points, property_kind, string_lookup_uuid, local_property_kind_uuid):
    if points or property_kind == 'categorical':
        add_min_max = False
    elif local_property_kind_uuid is not None and string_lookup_uuid is not None:
        add_min_max = False
    else:
        add_min_max = True
    return add_min_max


def _realizations_array_ref_get_r_extent(fill_missing, r_list):
    if fill_missing:
        r_extent = r_list[-1] + 1
    else:
        r_extent = len(r_list)
    return r_extent<|MERGE_RESOLUTION|>--- conflicted
+++ resolved
@@ -129,15 +129,6 @@
               support_uuid set
         """
 
-<<<<<<< HEAD
-        # when at global level was causing circular reference loading issues as grid imports this module
-        import resqpy.fault as rqf
-        import resqpy.grid as grr
-        import resqpy.surface as rqs
-        import resqpy.unstructured as rug
-
-=======
->>>>>>> 19db3582
         # todo: check uuid's of individual parts' supports match that of support being set for whole collection
         model = self._set_support_model(model, support)
 
