"""model.py: Main resqml interface module handling epc packing & unpacking and xml structures."""

version = '22nd May 2021'

import logging
log = logging.getLogger(__name__)
log.debug('model.py version ' + version)

import os
import copy
import shutil
import zipfile as zf
import getpass

import numpy as np
import h5py
<<<<<<< HEAD

=======
import warnings
import zipfile as zf
>>>>>>> c73136f9
# import xml.etree.ElementTree as et
# from lxml import etree as et

import resqpy.olio.xml_et as rqet
import resqpy.olio.time as time
import resqpy.olio.uuid as bu
import resqpy.olio.write_hdf5 as whdf5
import resqpy.olio.consolidation as cons
from resqpy.olio.xml_namespaces import curly_namespace as ns, namespace as ns_url

import resqpy.crs as rqc
import resqpy.grid as grr
import resqpy.fault as rqf

use_version_string = False


def _pl(i, e = False):
   return '' if i == 1 else 'es' if e else 's'


class Model():
   """Class for RESQML (v2) based models.
   
   Examples:

         To open an existing dataset::

            Model(epc_file = 'filename.epc')

         To create a new, empty model ready to populate::

            Model(epc_file = 'new_file.epc', new_epc = True, create_basics = True, create_hdf5_ext = True)

         To copy an existing dataset then open the new copy::

            Model(epc_file = 'new_file.epc', copy_from = 'existing.epc')
   
   """

   def __init__(self, epc_file = None, full_load = True, epc_subdir = None,
                new_epc = False, create_basics = None, create_hdf5_ext = None, copy_from = None):
      """Create an empty model; load it from epc_file if given.

      Note:

         if epc_file is given and the other arguments indicate that it will be a new dataset (new_epc is True
         or copy_from is given) then any existing .epc and .h5 file(s) with this name will be deleted
         immediately

      Arguments:
         epc_file (string, optional): if present, and new_epc is False and copy_from is None, the name
            of an existing epc file which is opened, unzipped and parsed to determine the list of parts
            and relationships comprising the model; if present, and new_epc is True or copy_from is
            specified, the name of a new file to be created - any existing file (and .h5 paired hdf5
            file) will be immediately deleted
            if None, an empty model is created (ie. with no parts) unless copy_from is present
         full_load (boolean): only relevant if epc_file is not None and new_epc is False (or copy_from
            is specified); if True (recommended), the xml for each part is parsed and stored in a tree
            structure in memory; if False, only the list of parts is loaded
         epc_subdir (string or list of strings, optional): if present, parts are only included in the load
            if they are in the top level directory of the epc internal structure, or in the specified
            subdirectory (or one of the subdirectories in the case of a list); only relevant if epc_file
            is not None and new_epc is False (or copy_from is specified)
         new_epc (boolean, default False): if True, a new model is created, empty unless copy_from is given
         create_basics (boolean, optional): if True and epc_file is None or new_epc is True,
            then the minimum essential parts are added to the empty Model; this is equivalent to
            calling the create_root(), create_rels_part() and create_doc_props() methods; if None, defaults
            to the same value as new_epc
         create_hdf5_ref (boolean, optional): if True and new_epc is True and create_basics is True
            and epc_file is not None, then an hdf5 external part is created, equivalent to calling the
            create_hdf5_ext() method; an empty hdf5 file is also created; if None, defaults to same
            value as new_epc
         copy_from: (string, optional): if present, and epc_file is also present, then the epc file
            named in copy_from, together with its paired h5 file, are copied to epc_file (overwriting
            any previous instances) before epc_file is opened; this argument is primarily to facilitate
            repeated testing of code that modifies the resqml dataset, eg. by appending new parts

      Returns:
         The newly created Model object

      :meta common:
      """

      if epc_file and not epc_file.endswith('.epc'): epc_file += '.epc'
      if copy_from and not copy_from.endswith('.epc'): copy_from += '.epc'
      if copy_from == epc_file: copy_from = None
      if create_basics is None: create_basics = new_epc and not copy_from
      if create_hdf5_ext is None: create_hdf5_ext = new_epc and not copy_from
      self.initialize()
      if epc_file and (copy_from or not new_epc):
         self.load_epc(epc_file, full_load = full_load, epc_subdir = epc_subdir, copy_from = copy_from)
      else:
         if epc_file and new_epc:
            try:
               h5_file = epc_file[:-4] + '.h5'
               os.remove(h5_file)
               log.info('old hdf5 file deleted: ' + str(h5_file))
            except:
               pass
            try:
               os.remove(epc_file)
               log.info('old epc file deleted: ' + str(epc_file))
            except:
               pass
         if epc_file:
            self.set_epc_file_and_directory(epc_file)
         if create_basics:
            self.create_root()
            self.create_rels_part()
            self.create_doc_props()
            if epc_file and create_hdf5_ext:
               assert epc_file.endswith('.epc')
               h5_file = epc_file[:-4] + '.h5'
               self.create_hdf5_ext(add_as_part = True, file_name = h5_file)
               with h5py.File(h5_file, 'w') as _:
                  pass


   def initialize(self):
      """Set model contents to empty.

      note:
         not usually called directly (semi-private)
      """

      self.epc_file = None
      self.epc_directory = None
      # hdf5 stuff
      self.h5_dict = {}          # dictionary keyed on hdf5 uuid.bytes; mapping to hdf5 file name (full path)
      self.h5_currently_open_path = None
      self.h5_currently_open_root = None  # h5 file handle for open hdf5 file
      self.h5_currently_open_mode = None
      self.main_h5_uuid = None   # uuid of main hdf5 file
      # xml stuff
      self.main_tree = None
      self.main_root = None
      self.crs_root = None       # primary coordinate reference system for model
      self.grid_root = None      # extracted from tree as speed optimization (useful for single grid models), for 'main' grid
      self.time_series = None    # extracted as speed optimization (single time series only for now)
      self.parts_forest = {}     # dictionary keyed on part_name; mapping to (content_type, uuid, xml_tree)
      self.rels_present = False
      self.rels_forest = {}      # dictionary keyed on part_name; mapping to (uuid, xml_tree)
      self.other_forest = {}     # dictionary keyed on part_name; mapping to (content_type, xml_tree); used for docProps
      # grid(s): single grid models only for now
      self.grid_list = []        # list of grid.Grid objects
      self.main_grid = None      # grid.Grid object for the 'main' grid
      self.reservoir_dict = []   # todo: mapping from reservoir name (citation title) to list of grids for that reservoir
      self.consolidation = None  # Consolidation object for mapping equivalent uuids
      self.modified = False


   def parts(self, parts_list = None, obj_type = None, uuid = None,
             title = None, title_mode = 'is', title_case_sensitive = False,
             extra = {}, related_uuid = None, epc_subdir = None, sort_by = None):
      """Returns a list of parts matching all of the arguments passed.

      Arguments:
         parts_list (list of strings, optional): if present, an 'input' list of parts to be filtered;
            if None then all the parts in the model are considered
         obj_type (string, optional): if present, only parts of this resqml type will be included
         uuid (uuid.UUID, optional): if present, the uuid of a part to select
         title (string, optional): if present, a citation title or substring to filter on, based on
            the title_mode argument
         title_mode (string, default 'is'): one of 'is', 'starts', 'ends', 'contains',
            'is not', 'does not start', 'does not end', or 'does not contain'; how to compare each
            part's citation title with the title argument; ignored if title is None
         title_case_sensitive (boolean, default False): if True, title comparisons are made on a
            case sensitive basis; otherwise comparisons are insensitive to case
         extra (dictionary of key:value pairs, optional): if present, only parts which have within
            their extra metadata all the items in this argument, are included in the filtered list
         related_uuid (uuid.UUID, optional): if present, only parts which are related to this uuid
            are included in the filtered list
         epc_subdir (string, optional): if present, only parts which reside within the specified
            subdirectory path of the epc are included in the filtered list
         sort_by (string, optional): one of 'newest', 'oldest', 'title', 'uuid', 'type'

      Returns:
         a list of strings being the names of parts which match all filter arguments

      Examples:
         a full list of parts in the model::
         
            model.parts()

         a list of IjkGrid parts::
            
            model.parts(obj_type = 'IjkGridRepresentation')

         a list containing the part name for a uuid::
         
            model.parts(uuid = 'a869e7cc-5d30-4b31-8502-c74b1d87c777')

         a list of IjkGrid parts with titles beginning LGR, sorted by title::
            
            model.parts(obj_type='IjkGridRepresentation', title='LGR', title_mode='starts', sort_by='title')
      
      :meta common:
      """

      if not parts_list: parts_list = self.list_of_parts()
      if uuid is not None:
         filtered_list = []
         for part in parts_list:
            if bu.matching_uuids(uuid, self.uuid_for_part(part)): filtered_list.append(part)
         if len(filtered_list) == 0: return None
         parts_list = filtered_list
      if epc_subdir:
         if epc_subdir.startswith('/'): epc_subdir = epc_subdir[1:]
         if epc_subdir:
            if not epc_subdir.endswith('/'): epc_subdir += '/'
            filtered_list = []
            for part in parts_list:
               if part.startswith[epc_subdir]: filtered_list.append(part)
            if len(filtered_list) == 0: return None
            parts_list = filtered_list
      if obj_type:
         if obj_type[0].isupper(): obj_type = 'obj_' + obj_type
         filtered_list = []
         for part in parts_list:
            if self.parts_forest[part][0] == obj_type: filtered_list.append(part)
         if len(filtered_list) == 0: return None
         parts_list = filtered_list
      if title:
         assert title_mode in ['is', 'starts', 'ends', 'contains', 'is not', 'does not start', 'does not end', 'does not contain']
         if not title_case_sensitive: title = title.upper()
         filtered_list = []
         for part in parts_list:
            part_title = self.citation_title_for_part(part)
            if not title_case_sensitive: part_title = part_title.upper()
            if title_mode == 'is':
               if part_title == title: filtered_list.append(part)
            elif title_mode == 'starts':
               if part_title.startswith(title): filtered_list.append(part)
            elif title_mode == 'ends':
               if part_title.endswith(title): filtered_list.append(part)
            elif title_mode == 'contains':
               if title in part_title: filtered_list.append(part)
            if title_mode == 'is not':
               if part_title != title: filtered_list.append(part)
            elif title_mode == 'does not start':
               if not part_title.startswith(title): filtered_list.append(part)
            elif title_mode == 'does not end':
               if not part_title.endswith(title): filtered_list.append(part)
            elif title_mode == 'does not contain':
               if title not in part_title: filtered_list.append(part)
         if len(filtered_list) == 0: return None
         parts_list = filtered_list
      if extra:
         filtered_list = []
         for part in parts_list:
            part_extra = rqet.load_metadata_from_xml(self.root_for_part(part))
            if not part_extra: continue
            match = True
            for key, value in extra.items():
               if key not in part_extra or part_extra[key] != value:
                  match = False
                  break
            if match: filtered_list.append(part)
         if len(filtered_list) == 0: return None
         parts_list = filtered_list
      if related_uuid is not None:
         parts_list = self.parts_list_filtered_by_related_uuid(parts_list, related_uuid)
      if len(parts_list) == 0: return None
      if sort_by:
         if sort_by == 'type':
            parts_list.sort()
         elif sort_by in ['newest', 'oldest']:
            parts_list = self.sort_parts_list_by_timestamp(parts_list)
            if sort_by == 'oldest': parts_list.reverse()
         elif sort_by in ['uuid', 'title']:
            sort_list = []
            for index, part in enumerate(parts_list):
               if sort_by == 'uuid': key = str(self.uuid_for_part(part))
               else: key = self.citation_title_for_part(part)
               sort_list.append((key, index))
            sort_list.sort()
            sorted_list = []
            for _, index in sort_list:
               sorted_list.append(parts_list[index])
            parts_list = sorted_list
      return parts_list


   def part(self, parts_list = None, obj_type = None, uuid = None,
            title = None, title_mode = 'is', title_case_sensitive = False,
            extra = {}, related_uuid = None, epc_subdir = None,
            multiple_handling = 'exception'):
      """Returns the name of a part matching all of the arguments passed.

      arguments:
         (as for parts() except no sort_by argument)
         multiple_handling (string, default 'exception'): one of 'exception', 'none', 'first', 'oldest', 'newest'

      returns:
         string being the part name of the single part matching all of the criteria, or None

      notes:
         this method can be used where a single part is being identified; if no parts match the criteria, None is
         returned; if more than one part matches the criteria, the multiple_handling argument determines what happens:
         'exception' causes a ValueError exception to be raised; 'none' causes None to be returned; 'first' causes the
         first part (as stored in the epc file or added) to be returned; 'oldest' causes the part with the oldest
         creation timestamp in the citation block to be returned; 'newest' causes the newest part to be returned
      """

      pl = self.parts(parts_list = parts_list, obj_type = obj_type, uuid = uuid,
                      title = title, title_mode = title_mode, title_case_sensitive = title_case_sensitive,
                      extra = extra, related_uuid = related_uuid, epc_subdir = epc_subdir)
      if pl is None or len(pl) == 0: return None
      if len(pl) == 1 or multiple_handling == 'first': return pl[0]
      if multiple_handling == 'none':
         return None
      elif multiple_handling in ['newest', 'oldest']:
         sorted_list = self.sort_parts_list_by_timestamp(pl)
         if multiple_handling == 'newest': return sorted_list[0]
         return sorted_list[-1]
      else:
         raise ValueError('more than one part matches criteria')


   def uuids(self, parts_list = None, obj_type = None, uuid = None,
             title = None, title_mode = 'is', title_case_sensitive = False,
             extra = {}, related_uuid = None, epc_subdir = None, sort_by = None):
      """Returns a list of uuids of parts matching all of the arguments passed.

      arguments:
         (as for parts() method)

      returns:
         list of uuids, or None if no parts match criteria
      """

      sort_by_uuid = (sort_by == 'uuid')
      if sort_by_uuid: sort_by = None
      pl = self.parts(parts_list = parts_list, obj_type = obj_type, uuid = uuid,
                      title = title, title_mode = title_mode, title_case_sensitive = title_case_sensitive,
                      extra = extra, related_uuid = related_uuid, epc_subdir = epc_subdir, sort_by = sort_by)
      if pl is None: return []
      uuid_list = []
      for part in pl:
         uuid_list.append(self.uuid_for_part(part))
      if sort_by_uuid: uuid_list.sort()
      return uuid_list


   def uuid(self, parts_list = None, obj_type = None, uuid = None,
            title = None, title_mode = 'is', title_case_sensitive = False,
            extra = {}, related_uuid = None, epc_subdir = None, multiple_handling = 'exception'):
      """Returns the uuid of a part matching all of the arguments passed.

      arguments:
         (as for part())

      returns:
         uuid of the single part matching all of the criteria, or None
      """

      part = self.part(parts_list = parts_list, obj_type = obj_type, uuid = uuid,
                       title = title, title_mode = title_mode, title_case_sensitive = title_case_sensitive,
                       extra = extra, related_uuid = related_uuid, epc_subdir = epc_subdir,
                       multiple_handling = multiple_handling)
      if part is None: return None
      return self.uuid_for_part(part)


   def roots(self, parts_list = None, obj_type = None, uuid = None,
             title = None, title_mode = 'is', title_case_sensitive = False,
             extra = {}, related_uuid = None, epc_subdir = None, sort_by = None):
      """Returns a list of xml root nodes of parts matching all of the arguments passed.

      arguments:
         (as for parts() method)

      returns:
         list of lxml.etree.Element objects, or None if no parts match criteria
      """

      pl = self.parts(parts_list = parts_list, obj_type = obj_type, uuid = uuid,
                      title = title, title_mode = title_mode, title_case_sensitive = title_case_sensitive,
                      extra = extra, related_uuid = related_uuid, epc_subdir = epc_subdir, sort_by = sort_by)
      if pl is None: return []
      root_list = []
      for part in pl:
         root_list.append(self.root_for_part(part))
      return root_list


   def root(self, parts_list = None, obj_type = None, uuid = None,
             title = None, title_mode = 'is', title_case_sensitive = False,
             extra = {}, related_uuid = None, epc_subdir = None,
             multiple_handling = 'exception'):
      """Returns the xml root node of a part matching all of the arguments passed.

      arguments:
         (as for part())

      returns:
         lxml.etree.Element object being the root node of the xml for the single part matching all of the criteria, or None
      """

      part = self.part(parts_list = parts_list, obj_type = obj_type, uuid = uuid,
                       title = title, title_mode = title_mode, title_case_sensitive = title_case_sensitive,
                       extra = extra, related_uuid = related_uuid, epc_subdir = epc_subdir,
                       multiple_handling = multiple_handling)
      if part is None: return None
      return self.root_for_part(part)


   def titles(self, parts_list = None, obj_type = None, uuid = None,
              title = None, title_mode = 'is', title_case_sensitive = False,
              extra = {}, related_uuid = None, epc_subdir = None, sort_by = None):
      """Returns a list of citation titles of parts matching all of the arguments passed.

      arguments:
         (as for parts() method)

      returns:
         list of strings being the citation titles of matching parts, or None if no parts match criteria
      """

      pl = self.parts(parts_list = parts_list, obj_type = obj_type, uuid = uuid,
                      title = title, title_mode = title_mode, title_case_sensitive = title_case_sensitive,
                      extra = extra, related_uuid = related_uuid, epc_subdir = epc_subdir,
                      sort_by = sort_by)
      if pl is None: return []
      title_list = []
      for part in pl:
         title_list.append(self.citation_title_for_part(part))
      return title_list


   def title(self, parts_list = None, obj_type = None, uuid = None,
             title = None, title_mode = 'is', title_case_sensitive = False,
             extra = {}, related_uuid = None, epc_subdir = None,
             multiple_handling = 'exception'):
      """Returns the citation title of a part matching all of the arguments passed.

      arguments:
         (as for part())

      returns:
         string being the citation title of the single part matching all of the criteria, or None
      """

      part = self.part(parts_list = parts_list, obj_type = obj_type, uuid = uuid,
                       title = title, title_mode = title_mode, title_case_sensitive = title_case_sensitive,
                       extra = extra, related_uuid = related_uuid, epc_subdir = epc_subdir,
                       multiple_handling = multiple_handling)
      if part is None: return None
      return self.citation_title_for_part(part)


   def set_modified(self):
      """Marks the model as having been modified and assigns a new uuid.

      note:
         this modification tracking functionality is not part of the resqml standard and is only loosely
         applied by the library code; not usually called directly
      """

      self.modified = True


   def create_tree_if_none(self):
      """Checks that model has an xml tree; if not, an empty tree is created; not usually called directly."""

      if self.main_tree is None:
         self.main_tree = rqet.ElementTree()
         self.modified = True


   def load_part(self, epc, part_name, is_rels = None):
      """Load and parse xml tree for given part name, storing info in parts forest (or rels forest).

      arguments:
         epc: an open ZipFile handle for the epc file
         part_name (string): the name of the 'file' within the epc bundle containing the part (or relationship)
         is_rels: (boolean, optional): if True, the part to be loaded is a relationship part; if False,
            it is a main part; if None, its value is derived from the part name

      returns:
         boolean: True if part loaded successfully, False if part failed to load

      note:
         parts forest must already have been initialized before calling this method;
         if False is returned, calling code should probably delete part from forest;
         not usually called directly
      """

      # note: epc is 'open' ZipFile handle
      if part_name.startswith('/'): part_name = part_name[1:]

      try:

#        log.debug('loading part ' + part_name)
         if is_rels is None: is_rels = part_name.endswith('.rels')
         is_other = not is_rels and part_name.startswith('docProps')

         part_type = None
         part_uuid = None

         if is_rels:
            if part_name in self.rels_forest:
               (part_uuid, _) = self.rels_forest[part_name]
            if part_uuid is None:
               part_uuid = rqet.uuid_in_part_name(part_name)
         elif is_other:
            (part_type, _) = self.other_forest[part_name]
         else:
            (part_type, part_uuid, _) = self.parts_forest[part_name]  # part_type must already have been established

         with epc.open(part_name) as part_xml:
            part_tree = rqet.parse(part_xml)
            if is_rels:
               self.rels_forest[part_name] = (part_uuid, part_tree)
            elif is_other:
               self.other_forest[part_name] = (part_type, part_tree)
            else:
               uuid_from_tree = rqet.uuid_for_part_root(part_tree.getroot())
               if part_uuid is None:
                  part_uuid = uuid_from_tree
               elif uuid_from_tree is not None:
                  assert bu.matching_uuids(part_uuid, uuid_from_tree)
               self.parts_forest[part_name] = (part_type, part_uuid, part_tree)
               if self.crs_root is None and part_type == 'obj_LocalDepth3dCrs':   # randomly assign first crs as primary crs for model
                  self.crs_root = part_tree.getroot()

         return True

      except:

         log.exception('(okay to continue?) failed to load part: ' + part_name)
         return False


   def set_epc_file_and_directory(self, epc_file):
      """Sets the full path and directory of the epc_file.

      arguments:
         epc_file (string): the path of the epc file

      note:
         not usually needed to be called directly, except perhaps when creating a new dataset
      """

      self.epc_file = epc_file   # full path, if provided as such
      (self.epc_directory, _) = os.path.split(epc_file)
      if self.epc_directory is None or len(self.epc_directory) == 0: self.epc_directory = '.'


   def fell_part(self, part_name):
      """Removes the named part from the in-memory parts forest.

      arguments:
         part_name (string): the name of the part to be removed

      note:
         no check is made for references or relationships to the part being deleted;
         not usually called directly
      """

      try:
         del self.parts_forest[part_name]
      except:
         pass
      try:
         del self.rels_forest[part_name]
      except:
         pass
      try:
         del self.other_forest[part_name]
      except:
         pass


   def remove_part_from_main_tree(self, part):
      """Removes the named part from the main (Content_Types) tree.

      note:
         not usually called directly
      """

      for child in self.main_root:
         if rqet.stripped_of_prefix(child.tag) == 'Override':
            part_name = child.attrib['PartName']
            if part_name[0] == '/': part_name = part_name[1:]
            if part_name == part:
               log.debug('removing part from main xml tree: ' + part)
               self.main_root.remove(child)
               break


   def tidy_up_forests(self, tidy_main_tree = True, tidy_others = False, remove_extended_core = True):
      """Removes any parts that do not have any related data in dictionaries.

      note:
         not usually called directly
      """

      deletion_list = []
      for part, info in self.parts_forest.items():
         if info == (None, None, None):
            deletion_list.append(part)
      for part in deletion_list:
         log.debug('removing part due to lack of xml tree etc.: ' + str(part))
         if tidy_main_tree: self.remove_part_from_main_tree(part)
         del self.parts_forest[part]
      deletion_list = []
      for part, info in self.rels_forest.items():
         if info == (None, None):
            deletion_list.append(part)
      for part in deletion_list:
         log.debug('removing rels part due to lack of xml tree etc.: ' + str(part))
         if tidy_main_tree: self.remove_part_from_main_tree(part)
         del self.rels_forest[part]
      if tidy_others:
         for part, info in self.other_forest.items():
            if info == (None, None):
               deletion_list.append(part)
         for part in deletion_list:
            log.debug('removing docProps part due to lack of xml tree etc.: ' + str(part))
            if tidy_main_tree: self.remove_part_from_main_tree(part)
            del self.other_forest[part]
      if remove_extended_core and 'docProps/extendedCore.xml' in self.other_forest:  # more trouble than it's worth
         part = 'docProps/extendedCore.xml'
         if tidy_main_tree: self.remove_part_from_main_tree(part)
         del self.other_forest[part]


   def load_epc(self, epc_file, full_load = True, epc_subdir = None, copy_from = None):
      """Load xml parts of model from epc file (HDF5 arrays are not loaded).

      Arguments:
         epc_file (string): the path of the epc file
         full_load (boolean): if True (recommended), the xml for each part is parsed and stored
            in a tree structure in memory; if False, only the list of parts is loaded
         epc_subdir (string or list of strings, optional): if present, only parts in the top
            level directory within the epc structure, or in the specified subdirectory(ies) are
            included in the load
         copy_from (string, optional): if present, the .epc and .h5 are copied from this source
            to epc_file (and paired .h5) prior to opening epc_file; any previous files named
            as epc_file will be overwritten

      Returns:
         None

      Note:
         when copy_from is specified, the entire contents of the source dataset are copied,
         regardless of the epc_subdir setting which only affects the subsequent load into memory

      :meta common:
      """

      def exclude(name, epc_subdir):
         if epc_subdir is None: return False
         if '/' not in name: return False
         if name.startswith('docProps') or name.startswith('_rels'): return False
         if isinstance(epc_subdir, str): epc_subdir = [epc_subdir]
         for subdir in epc_subdir:
            if subdir.endswith('/'): head = subdir
            else: head = subdir + '/'
            if name.startswith(head): return False
         return True

      if not epc_file.endswith('.epc'): epc_file += '.epc'

      if copy_from:
         if not copy_from.endswith('.epc'): copy_from += '.epc'
         log.info('copying ' + copy_from + ' to ' + epc_file + ' along with paired .h5 files')
         shutil.copy(copy_from, epc_file)
         shutil.copy(copy_from[:-4] + '.h5', epc_file[:-4] + '.h5')

      log.info('loading resqml model from epc file ' + epc_file)

      if self.modified:
         log.warning('loading model from epc, discarding previous in-memory modifications')
         self.initialize()

      self.set_epc_file_and_directory(epc_file)

      with zf.ZipFile(epc_file) as epc:
         names = epc.namelist()
         for name in names:
            if exclude(name, epc_subdir): continue
            if name != '[Content_Types].xml':
               if name.startswith('docProps'):
                  self.other_forest[name] = (None, None)  # used for non-uuid parts, ie. docProps
               else:
                  part_uuid = rqet.uuid_in_part_name(name)
                  if '_rels' in name:
                     self.rels_forest[name] = (part_uuid, None)
                  else:
                     self.parts_forest[name] = (None, part_uuid, None)
         with epc.open('[Content_Types].xml') as main_xml:
            self.main_tree = rqet.parse(main_xml)
            self.main_root = self.main_tree.getroot()
            for child in self.main_root:
               if rqet.stripped_of_prefix(child.tag) == 'Override':
                  attrib_dict = child.attrib
                  part_name = attrib_dict['PartName']
                  if part_name[0] == '/': part_name = part_name[1:]
                  part_type = rqet.content_type(attrib_dict['ContentType'])
                  if part_name.startswith('docProps'):
                     if part_name not in self.other_forest:
                        log.warning('docProps entry in Content_Types does not exist as part in epc: ' + part_name)
                        continue
                     self.other_forest[part_name] = (part_type, None)
                  else:
                     if part_name not in self.parts_forest:
                        if epc_subdir is None:
                           log.warning('entry in Content_Types does not exist as part in epc: ' + part_name)
                        continue
                     part_uuid = self.parts_forest[part_name][1]
                     self.parts_forest[part_name] = (part_type, part_uuid, None)
                  if full_load:
                     load_success = self.load_part(epc, part_name)
                     if not load_success: self.fell_part(part_name)
               elif rqet.stripped_of_prefix(child.tag) == 'Default':
                  if 'Extension' in child.attrib.keys() and child.attrib['Extension'] == 'rels':
                     assert not self.rels_present
                     self.rels_present = True
               else:
                  # todo: check standard for other valid tags
                  pass
         if self.rels_present and full_load:
            for name in names:
               if exclude(name, epc_subdir): continue
               if name.startswith('_rels/'):
                  load_success = self.load_part(epc, name, is_rels = True)
                  if not load_success: self.fell_part(part_name)
            if copy_from:
               self.change_filename_in_hdf5_rels(os.path.split(epc_file)[1][:-4] + '.h5')
         elif not self.rels_present:
            assert len(self.rels_forest) == 0
         if full_load: self.tidy_up_forests()


   def store_epc(self, epc_file = None, main_xml_name = '[Content_Types].xml', only_if_modified = False):
      """Write xml parts of model to epc file (HDF5 arrays are not written here).

      Arguments:
         epc_file (string): the name of the output epc file to be written (any existing file will be
            overwritten)
         main_xml_name (string, do not pass): this argument should not be passed as the resqml standard
            requires the default value; (the argument exists in code because the resqml standard value
            is based on a slight misunderstanding of the opc standard, so could perhaps change in
            future versions of resqml)
         only_if_modified (boolean, default False): if True, the epc file is only written if the model
            is flagged as having been modified (at least one part added or removed)

      Returns:
         None

      Note:
         the main tree, parts forest and rels forest must all be up to date before calling this method

      :meta common:
      """

#      for prefix, uri in ns.items():
#         et.register_namespace(prefix, uri)

      if not epc_file: epc_file = self.epc_file
      assert epc_file, 'no file name given or known when attempting to store epc'

      if only_if_modified and not self.modified: return

      log.info('storing resqml model to epc file ' + epc_file)

      assert self.main_tree is not None
      if self.main_root is None: self.main_root = self.main_tree.getroot()

      with zf.ZipFile(epc_file, mode = 'w') as epc:
         with epc.open(main_xml_name, mode = 'w') as main_xml:
            log.debug('Writing main xml: ' + main_xml_name)
            rqet.write_xml(main_xml, self.main_tree, standalone = 'yes')
         for part_name, (_, _, part_tree) in self.parts_forest.items():
            if part_tree is None:
               log.warning('No xml tree present to write for part: ' + part_name)
               continue
            if part_name[0] == '/': part_name = part_name[1:]
            with epc.open(part_name, mode = 'w') as part_xml:
               rqet.write_xml(part_xml, part_tree, standalone = None)
         for part_name, (_, part_tree) in self.other_forest.items():
            if part_tree is None:
               log.warning('No xml tree present to write for other part: ' + part_name)
               continue
            if part_name[0] == '/': part_name = part_name[1:]
            with epc.open(part_name, mode = 'w') as part_xml:
               rqet.write_xml(part_xml, part_tree, standalone = 'yes')
         if self.rels_present:
            for part_name, (_, part_tree) in self.rels_forest.items():
               if part_tree is None:
                  log.warning('No xml tree present to write for rels part: ' + part_name)
                  continue
               with epc.open(part_name, mode = 'w') as part_xml:
                  rqet.write_xml(part_xml, part_tree, standalone = 'yes')
         # todo: other parts (documentation etc.)
      self.set_epc_file_and_directory(epc_file)
      self.modified = False


   def parts_list_of_type(self, type_of_interest = None, uuid = None):
      """Returns a list of part names for parts of type of interest, optionally matching a uuid.

         arguments:
            type_of_interest (string): the resqml object class of interest, in string form, eg. 'obj_IjkGridRepresentation'
            uuid (uuid.UUID object, optional): if present, only a part with this uuid is included in the list

         returns:
            a list of strings being the part names which match the arguments

         note:
            usually either a type of interest or a uuid is passed; if neither are passed, all parts are returned;
            this method is maintained for backward compatibility and for efficiency reasons;
            it is equivalent to: self.parts(obj_type = type_of_interest, uuid = uuid)
      """

      if type_of_interest and type_of_interest[0].isupper(): type_of_interest = 'obj_' + type_of_interest

      parts_list = []
      for part_name in self.parts_forest:
         if ((type_of_interest is None or self.parts_forest[part_name][0] == type_of_interest) and
             (uuid is None or bu.matching_uuids(uuid, self.parts_forest[part_name][1]))): parts_list.append(part_name)
      return parts_list


   def list_of_parts(self, only_objects = True):
      """Return a complete list of parts."""

      pl = list(self.parts_forest.keys())
      if not only_objects: return pl
      obj_list = []
      for part in pl:
         dir_place = part.rfind('/')
         dir_free_part = part[dir_place + 1:]
         if dir_free_part.startswith('obj_') and not dir_free_part.startswith('obj_Epc'): obj_list.append(part)
      return obj_list


   def number_of_parts(self):
      """Retuns the number of parts in the model, including external parts such as the link to an hdf5 file."""

      return len(self.parts_forest)


   def part_for_uuid(self, uuid):
      """Returns the part name which has the given uuid.

      arguments:
         uuid (uuid.UUID object or string): the uuid of the part of interest

      returns:
         a string being the part name which matches the uuid, or None if not found
      """

      if uuid is None: return None
      parts_list = self.parts_list_of_type(uuid = uuid)
      if not parts_list: return None
      return parts_list[0]


   def root_for_uuid(self, uuid):
      """Returns the xml root for the part which has the given uuid.

      arguments:
         uuid (uuid.UUID object or string): the uuid of the part of interest

      returns:
         the xml root node for the part with the given uuid, or None if not found
      """

      return self.root_for_part(self.part_for_uuid(uuid))


   def parts_count_by_type(self, type_of_interest = None):
      """Returns a sorted list of (type, count) for parts.

      arguments:
         type_of_interest (string, optional): if not None, the returned list only contains one pair, with
            a count for that type (resqml object class)

      returns:
         list of pairs, each being (string, int) representing part type (resqml object class without leading obj_)
         and count
      """

      # note: resqml classes start with 'obj_' whilst witsml classes don't!
      if type_of_interest and type_of_interest.startswith('obj_'): type_of_interest = type_of_interest[4:]

      type_list = []
      for part_name in self.parts_forest:
         part_type = self.parts_forest[part_name][0]
         if part_type is None: continue
         if part_type.startswith('obj_'): part_type = part_type[4:]
         if type_of_interest is None or part_type == type_of_interest: type_list.append(part_type)
      type_list.sort()
      type_list.append('END')  # simplifies termination of scan below
      result_list = []
      count = 0
      current_type = ''
      for index in range(len(type_list)):
         if type_list[index] != current_type:
            if count: result_list.append((current_type, count))
            current_type = type_list[index]
            count = 0
         count += 1
      return result_list


   def parts_list_filtered_by_related_uuid(self, parts_list, uuid, uuid_is_source = None):
      """From a list of parts, returns a list of those parts which have a relationship with the given uuid.

      arguments:
         parts_list (list of strings): input list of parts from which a selection is made
         uuid (uuid.UUID): the uuid of a part for which related parts are required
         uuid_is_source (boolean, default None): if None, relationships in either direction qualify;
            if True, only those where uuid is sourceObject qualify; if False, only those where
            uuid is destinationObject qualify

      returns:
         list of strings being the subset of parts_list which are related to the object with the
         given uuid

      note:
         the part to which the given uuid applies might or might not be in the input parts list;
         this method scans the relationship info for every present part, looking for uuid in rels
      """

      if not self.rels_present or parts_list is None or uuid is None: return None
      filtered_list = []
      this_part = self.part_for_uuid(uuid)

      if this_part is not None:
         rels_part_root = self.root_for_part(rqet.rels_part_name_for_part(this_part), is_rels = True)
         if rels_part_root is not None:
            for relation_node in rels_part_root:
               if rqet.stripped_of_prefix(relation_node.tag) != 'Relationship': continue
               target_part = relation_node.attrib['Target']
               if target_part not in parts_list: continue
               if uuid_is_source is not None:
                  source_dest = relation_node.attrib['Type']
                  if uuid_is_source:
                     if 'source' not in source_dest: continue
                  else:
                     if 'source' in source_dest: continue
               filtered_list.append(target_part)

      for part in parts_list:
         if part in filtered_list: continue
         rels_part_root = self.root_for_part(rqet.rels_part_name_for_part(part), is_rels = True)
         if rels_part_root is None: continue
         for relation_node in rels_part_root:
            if rqet.stripped_of_prefix(relation_node.tag) != 'Relationship': continue
            target_part = relation_node.attrib['Target']
            relation_uuid = rqet.uuid_in_part_name(target_part)
            if bu.matching_uuids(uuid, relation_uuid):
               if uuid_is_source is not None:
                  source_dest = relation_node.attrib['Type']
                  if uuid_is_source:
                     if 'source' in source_dest: continue       # relation is source, so uuid is not
                  else:
                     if 'source' not in source_dest: continue   # relation is not source, so uuid is
               filtered_list.append(part)
               break

      return filtered_list


   def supporting_representation_for_part(self, part):
      """Returns the uuid of the supporting representation for the part, if found, otherwise None."""

      return bu.uuid_from_string(rqet.find_nested_tags_text(self.root_for_part(part),
                                                            ['SupportingRepresentation', 'UUID']))


   def parts_list_filtered_by_supporting_uuid(self, parts_list, uuid):
      """From a list of parts, returns a list of those parts which have the given uuid as supporting representation.

      arguments:
         parts_list (list of strings): input list of parts from which a selection is made
         uuid (uuid.UUID): the uuid of a supporting representation part for which related parts are required

      returns:
         list of strings being the subset of parts_list which have as their supporting representation
         the object with the given uuid

      note:
         the part to which the given uuid applies might or might not be in the input parts list
      """

      if parts_list is None or uuid is None: return None
      filtered_list = []
      for part in parts_list:
         support_ref_uuid = self.supporting_representation_for_part(part)
         if support_ref_uuid is None: continue
         if bu.matching_uuids(support_ref_uuid, uuid): filtered_list.append(part)
      return filtered_list


   def parts_list_related_to_uuid_of_type(self, uuid, type_of_interest = None):
      """Returns a list of parts of type of interest that relate to part with given uuid.

      arguments:
         uuid (uuid.UUID): the uuid of a part for which related parts are required
         type_of_interest (string): the type of parts (resqml object class) of the related
            parts of interest

      returns:
         list of strings being the part names of the type of interest, related to the uuid
      """

      parts_list = self.parts_list_of_type(type_of_interest = type_of_interest)
      return self.parts_list_filtered_by_related_uuid(parts_list, uuid)


   def external_parts_list(self):
      """Returns a list of part names for external part references.

      Returns:
         list of strings being the part names for external part references

      Note:

         in practice, external part references are only used for hdf5 files;
         furthermore, all current datasets have adopted the practice of using
         a single hdf5 file for a given epc file
      """

      return self.parts_list_of_type('obj_EpcExternalPartReference')


   def uuid_for_part(self, part_name, is_rels = None):
      """Returns the uuid for the named part.

      arguments:
         part_name (string): the part name for which the uuid is required
         is_rels (boolean, optional): if True, the part is a relationship part;
            if False, it is a main part; if None, its value is determined from the part name

      returns:
         uuid.UUID for the specified part
      """

      if part_name is None: return None
      if is_rels is None: is_rels = part_name.endswith('.rels')
      if is_rels: return self.rels_forest[part_name][0]
      return self.parts_forest[part_name][1]


   def type_of_part(self, part_name, strip_obj = False):
      """Returns content type for the named part (does not apply to rels parts).

      arguments:
         part_name (string): the part for which the type is required
         strip_obj (boolean, default False): if True, the leading 'obj_' is removed
            from the returned string

      returns:
         string being the type (resqml object class) for the named part
      """

      if part_name not in self.parts_forest: return None
      obj_type = self.parts_forest[part_name][0]
      if obj_type is None or not strip_obj or not obj_type.startswith('obj_'): return obj_type
      return obj_type[4:]


   def tree_for_part(self, part_name, is_rels = None):
      """Returns parsed xml tree for the named part.

      arguments:
         part_name (string): the part name for which the xml tree is required
         is_rels (boolean, optional): if True, the part is a relationship part;
            if False, it is a main part; if None, its value is determined from the part name

      returns:
         parsed xml tree (defined in lxml or ElementTree package) for the named part
      """

      if not part_name: return None
      if is_rels is None: is_rels = part_name.endswith('.rels')
      is_other = not is_rels and part_name.startswith('docProps')
      if is_rels:
         if part_name not in self.rels_forest: return None
         (_, tree) = self.rels_forest[part_name]
         if tree is None:
            with zf.ZipFile(self.epc_file) as epc:
               load_success = self.load_part(epc, part_name, is_rels = True)
               if not load_success: return None
         return self.rels_forest[part_name][1]
      elif is_other:
         if part_name not in self.other_forest: return None
         (_, tree) = self.other_forest[part_name]
         if tree is None:
            with zf.ZipFile(self.epc_file) as epc:
               load_success = self.load_part(epc, part_name, is_rels = False)
               if not load_success: return None
         return self.other_forest[part_name][1]
      else:
         if part_name not in self.parts_forest: return None
         (_, _, tree) = self.parts_forest[part_name]
         if tree is None:
            with zf.ZipFile(self.epc_file) as epc:
               load_success = self.load_part(epc, part_name, is_rels = False)
               if not load_success: return None
         return self.parts_forest[part_name][2]


   def root_for_part(self, part_name, is_rels = None):
      """Returns root of parsed xml tree for the named part.

      arguments:
         part_name (string): the part name for which the root of the xml tree is required
         is_rels (boolean, optional): if True, the part is a relationship part;
            if False, it is a main part; if None, its value is determined from the part name

      returns:
         root node of the parsed xml tree (defined in lxml or ElementTree package) for the named part
      """

      if not part_name: return None
      tree = self.tree_for_part(part_name, is_rels = is_rels)
      if tree is None: return None
      return tree.getroot()


   def change_hdf5_uuid_in_hdf5_references(self, node, old_uuid, new_uuid):
      """Scan node for hdf5 references and set the uuid of the hdf5 file itself to new_uuid.

      arguments:
         node: the root node of an xml tree within which hdf5 internal paths are to have hdf5 uuids changed
         old_uuid (uuid.UUID or str): the ext uuid currently to be found in the hdf5 references; if None, all will be replaced
         new_uuid (uuid.UUID or str): the new ext (hdf5) uuid to replace the old one

      returns:
         None

      note:
         use this method when the uuid of the hdf5 ext part is changing; if the uuid of the high level part itself is changing
         use change_uuid_in_hdf5_references() instead
      """

      count = 0
      old_uuid_str = str(old_uuid)
      new_uuid_str = str(new_uuid)
      for ref_node in node.iter(ns['eml'] + 'HdfProxy'):
         try:
            uuid_node = rqet.find_tag(ref_node, 'UUID')
            if old_uuid is None or uuid_node.text == old_uuid_str:
               uuid_node.text = new_uuid_str
               count += 1
         except:
            pass
      if count == 1: log.debug('one hdf5 reference modified')
      else: log.debug(str(count) + ' hdf5 references modified')
      if count > 0: self.set_modified()


   def change_uuid_in_hdf5_references(self, node, old_uuid, new_uuid):
      """Scan node for hdf5 references using the old_uuid and replace with the new_uuid.

      arguments:
         node: the root node of an xml tree within which hdf5 internal paths are to have uuids changed
         old_uuid (uuid.UUID or str): the uuid currently to be found in the hdf5 references
         new_uuid (uuid.UUID or str): the new uuid to replace the old one

      returns:
         None

      note:
         use this method when the uuid of the high level part itself is changing; if the uuid of the hdf5 ext part
         is changing, use change_hdf5_uuid_in_hdf5_references() instead
      """

      count = 0
      old_uuid_str = str(old_uuid)
      new_uuid_str = str(new_uuid)
      for ref_node in node.iter(ns['eml'] + 'PathInHdfFile'):
         try:
            uuid_place = ref_node.text.index(old_uuid_str)
            new_path_in_hdf = ref_node.text[:uuid_place] + new_uuid_str + ref_node.text[uuid_place + len(old_uuid_str):]
            log.debug('path in hdf update from: ' + ref_node.text + ' to: ' + new_path_in_hdf)
            ref_node.text = new_path_in_hdf
            count += 1
         except:
            pass
      if count == 1: log.debug('one hdf5 reference modified')
      else: log.debug(str(count) + ' hdf5 references modified')
      if count > 0: self.set_modified()


   def change_filename_in_hdf5_rels(self, new_hdf5_filename = None):
      """Scan relationships forest for hdf5 external parts and patch in a new filename.

      arguments:
         new_hdf5_filename: the new filename to patch into the xml; if None, the epc filename is used with
            no directory path and with the extension changed to .h5

      returns:
         None

      notes:
         no check is made that the new filename is for an existing file;
         all hdf5 file references will be modified
      """

      if not new_hdf5_filename and self.epc_file and self.epc_file.endswith('.epc'):
         new_hdf5_filename = os.path.split(self.epc_file)[1][:-4] + '.h5'
      count = 0
      for rel_name, entry in self.rels_forest.items():
         rel_root = entry[1].getroot()
         for child in rel_root:
            if child.attrib['Id'] == 'Hdf5File' and child.attrib['TargetMode'] == 'External':
               child.attrib['Target'] = new_hdf5_filename
               count += 1
      log.info(str(count) + ' hdf5 filename' + _pl(count) + ' set to: ' + new_hdf5_filename)
      if count > 0: self.set_modified()


   def copy_part(self, existing_uuid, new_uuid, change_hdf5_refs = False):
      """Makes a new part as a copy of an existing part with only a new uuid set; the new part can then be modified.

         arguments:
            existing_uuid (uuid.UUID): the uuid of the existing part
            new_uuid (uuid.UUID): the uuid to inject into the new part after copying of the xml tree
            change_hdf5_refs (boolean): if True, the new tree is scanned for hdf5 refs using the existing_uuid and
               they are replaced with the new_uuid

         returns:
            string being the new part name

         notes:
            Resqml objects have a unique identifier and should be considered immutable; therefore to modify an object,
            it should first be duplicated; this function does some of the xml work needed for such duplication: the
            xml tree is copied; the uuid attribute in the root node is changed; the new part is added to the parts
            forest (with its name matched to the new uuid);
            NB: relationships are not currently copied or modified;
            also note that hdf5 data and high level objects maintained by other modules are not duplicated here;
            use this method to duplicate a part within a model prior to modifying the duplicated part in some way;
            to import a part from another model, use copy_part_from_other_model() instead; for copying a grid
            it is best to use the higher level derevied_model.copy_grid() function
      """

      old_uuid_str = str(existing_uuid)
      new_uuid_str = str(new_uuid)
      log.debug('copying xml part from uuid: ' + old_uuid_str + ' to uuid: ' + new_uuid_str)
      existing_parts_list = self.parts_list_of_type(uuid = existing_uuid)
      if len(existing_parts_list) == 0:
         log.warning('failed to find existing part for copying with uuid: ' + old_uuid_str)
         return None
      assert len(existing_parts_list) == 1, 'more than one existing part found with uuid: ' + old_uuid_str
      (part_type, old_uuid, old_tree) = self.parts_forest[existing_parts_list[0]]
      assert bu.matching_uuids(old_uuid, existing_uuid)
      new_tree = copy.deepcopy(old_tree)
      new_root = new_tree.getroot()
      part_name = rqet.patch_uuid_in_part_root(new_root, new_uuid)
      if change_hdf5_refs:
         self.change_uuid_in_hdf5_references(new_root, old_uuid_str, new_uuid_str)
      self.add_part(part_type, new_uuid, new_root, add_relationship_part = False)
      return part_name


   def root_for_ijk_grid(self, uuid = None, title = None):
      """Return root for IJK Grid part.

      arguments:
         uuid (uuid.UUID, optional): if present, the uuid of the ijk grid part for which the root is required;
            if None, a single ijk grid part is expected and the root for that part is returned
         title (string, optional): if present, the citation title for the grid; defaults to 'ROOT' if more
            than one ijk grid present and no uuid supplied

      returns:
         root node in xml tree for the ijk grid part in this model

      notes:
         if uuid and title are both supplied, they must match in the corresponding grid part;
         if a title but no uuid is given, the first ijk grid encountered that has a matching title will be returned;
         if neither title nor uuid are given, the first ijk grid with title 'ROOT' will be returned, unless there is
         only one grid part in which case the root npde for that part is returned regardless;
         failure to find a matching grid part results in an assertion exception
      """

      if title is not None: title = title.strip().upper()
      if uuid is None and not title:
         grid_root = self.root(obj_type = 'IjkGridRepresentation', title = 'ROOT', multiple_handling = 'oldest')
         if grid_root is None: grid_root = self.root(obj_type = 'IjkGridRepresentation')
      else:
         grid_root = self.root(obj_type = 'IjkGridRepresentation', uuid = uuid, title = title)

      assert grid_root is not None, 'IJK Grid part not found'

      return grid_root


   def citation_title_for_part(self, part):  # duplicate functionality to title_for_part()
      """Returns the citation title for the specified part."""

      return rqet.citation_title_for_node(self.root_for_part(part))


   def root_for_time_series(self, uuid = None):
      """Return root for time series part.

      argument:
         uuid (uuid.UUID, optional): if present, the uuid of the time series part for which the root is required;
            if None, a single time series part is expected and the root for that part is returned

      returns:
         root node in xml tree for the time series part in this model

      note:
         if no uuid is given and the model contains more than one time series, the one with the earliest creation
         date is returned
      """

      time_series_list = self.parts_list_of_type('obj_TimeSeries', uuid = uuid)
      if len(time_series_list) == 0: return None
      if len(time_series_list) == 1: return self.root_for_part(time_series_list[0])
      log.warning('selecting time series with earliest creation date')
      oldest_root = oldest_creation = None
      for ts in time_series_list:
         node = self.root_for_part(ts)
         created = rqet.creation_date_for_node(node)
         if oldest_creation is None or created < oldest_creation:
            oldest_creation = created
            oldest_root = node
      return oldest_root


   def resolve_grid_root(self, grid_root = None, uuid = None):
      """If grid root argument is None, returns the root for the IJK Grid part instead.

      arguments:
         grid_root (optional): if not None, this method simply returns this argument
         uuid (uuid.UUID, optional): if present, the uuid of the ijk grid part for which the root is required;
            if None, an ijk grid part is sought and the root for that part is returned

      returns:
         root node in xml tree for the ijk grid part in this model ('ROOT' grid if more than one present)

      notes:
         if grid_root and uuid are both None and there are multiple grids in the model, the oldest
         grid with a citation title of 'ROOT' will be returned; an exception will be raised if no
         grid part is present in the model
      """

      if grid_root is not None:
         if self.grid_root is None: self.grid_root = grid_root
      else:
         if self.grid_root is None:
            self.grid_root = self.root_for_ijk_grid(uuid = uuid)
         grid_root = self.grid_root
      return grid_root


   def grid(self, title = None, uuid = None, find_properties = True):
      """Returns a shared Grid (or RegularGrid) object for this model, by default the 'main' grid.

      arguments:
         title (string, optional): if present, the citation title of the IjkGridRepresentation
         uuid (uuid.UUID, optional): if present, the uuid of the IjkGridRepresentation
         find_properties (boolean, default True): if True, the property_collection attribute
            of the returned grid object will be populated

      returns:
         grid.Grid object for the specified grid or the main ijk grid part in this model

      note:
         if neither title nor uuid are given, the model should contain just one grid, or a grid named 'ROOT';
         unlike most classes of object, a central list of resqpy Grid objects can be maintained within
         a Model by using this method which will return a shared object from this list, instantiating a new
         object and adding it to the list when necessary; an assertion exception will be raised if a
         suitable grid part is not present in the model

      :meta common:
      """

      if uuid is None and (title is None or title.upper() == 'ROOT'):
         if self.main_grid is not None:
            if find_properties: self.main_grid.extract_property_collection()
            return self.main_grid
         if title is None:
            grid_root = self.resolve_grid_root()
         else:
            grid_root = self.resolve_grid_root(grid_root = self.root(obj_type = 'IjkGridRepresentation', title = title))
      else:
         grid_root = self.root(obj_type = 'IjkGridRepresentation', uuid = uuid, title = title)
      assert grid_root is not None, 'IJK Grid part not found'
      for grid in self.grid_list:
         if grid.grid_root is grid_root:
            if find_properties: grid.extract_property_collection()
            return grid
      grid = grr.any_grid(self, grid_root = grid_root, find_properties = find_properties)
      assert grid is not None, 'failed to instantiate grid object'
      if find_properties: grid.extract_property_collection()
      self.add_grid(grid)
      return grid


   def add_grid(self, grid_object, check_for_duplicates = False):
      """Add grid object to list of shareable grids for this model.

      arguments:
         grid_object (grid.Grid object): the ijk grid object to be added to the list
            of grids in the model
         check_for_duplicates (boolean, default False): if True, a check is made for any
            grid objects already in the grid list with the same root as the new grid object

      returns:
         None
      """

      if check_for_duplicates:
         for g in self.grid_list:
            if g.grid_root is grid_object.grid_root: return
      self.grid_list.append(grid_object)


   def grid_list_uuid_list(self):
      """Returns list of uuid's for the grid objects in the cached grid list."""

      uuid_list = []
      for grid in self.grid_list:
         uuid_list.append(grid.uuid)
      return uuid_list


   def grid_for_uuid_from_grid_list(self, uuid):
      """Returns the cached grid object matching the given uuid, if found in the grid list, otherwise None."""

      for grid in self.grid_list:
         if bu.matching_uuids(uuid, grid.uuid): return grid
      return None


   def resolve_time_series_root(self, time_series_root = None):
      """If time_series_root is None, finds the root for a time series in the model.

      arguments:
         time_series_root (optional): if not None, this method simply returns this argument

      returns:
         root node in xml tree for the time series part in this model, or None if there is
         no time series part

      note:
         an assertion exception will be raised if time_series_root is None and there
         is more than one time series part in the model
      """

      if time_series_root is not None: return time_series_root
      if self.time_series is None:
         self.time_series = self.root_for_time_series()
      return self.time_series


   def grid_connection_set_list(self):
      """Returns a list of grid connection set objects, one for each gcs in this model."""

      gcs_list = []
      gcs_parts_list = self.parts_list_of_type('GridConnectionSetRepresentation')
      for part in gcs_parts_list:
         gcs_root = self.root_for_part(part)
         gcs = rqf.GridConnectionSet(self, connection_set_root = gcs_root)
         gcs_list.append(gcs)
      return gcs_list


   def h5_uuid_and_path_for_node(self, node, tag = 'Values'):
      """Returns a (hdf5_uuid, hdf5_internal_path) pair for an xml array node.

      arguments:
         node: xml node for which the array reference is required
         tag (string, default 'Values'): the tag of the child of node for which the
            array reference is required

      returns:
         (uuid.UUID, string) pair being the uuid of the hdf5 external part reference and
         the hdf5 internal path for the array of interest

      note:
         this method provides the key data needed to actually access array data within
         the resqml dataset
      """

      child = rqet.find_tag(node, tag)
      if child is None: return None
      assert rqet.node_type(child) == 'Hdf5Dataset'
      h5_path = rqet.find_tag(child, 'PathInHdfFile').text
      h5_uuid = bu.uuid_from_string(rqet.find_nested_tags_text(child, ['HdfProxy', 'UUID']))
      return (h5_uuid, h5_path)


   def h5_uuid_list(self, node):
      """Returns a list of all uuids for hdf5 external part(s) referred to in recursive tree."""

      def recursive_uuid_set(node):
         uuid_set = set()
         for child in node:
            uuid_set = uuid_set.union(recursive_uuid_set(child))
         if rqet.node_type(node) == 'Hdf5Dataset':
            h5_uuid = bu.uuid_from_string(rqet.find_nested_tags_text(node, ['HdfProxy', 'UUID']))
            uuid_set.add(h5_uuid)
         return uuid_set

      return list(recursive_uuid_set(node))


   def h5_uuid(self):
      """Returns the uuid of the 'main' hdf5 file."""

      if self.main_h5_uuid is None:
         uuid_list = None
         ext_parts = self.parts_list_of_type('EpcExternalPartReference')
         if len(ext_parts) == 1:
            self.main_h5_uuid = self.uuid_for_part(ext_parts[0])
         else:
            try:
               grid_root = self.resolve_grid_root()
               if grid_root is not None: uuid_list = self.h5_uuid_list(grid_root)
            except:
               uuid_list = None
            if uuid_list is None or len(uuid_list) == 0:
               for part, (_, _, tree) in self.parts_forest.items():
                  uuid_list = self.h5_uuid_list(tree.getroot())
                  if uuid_list is not None and len(uuid_list) > 0: break
            if uuid_list is not None and len(uuid_list) > 0: self.main_h5_uuid = uuid_list[0]  # arbitrary use of first hdf5 uuid
      return self.main_h5_uuid


   def h5_file_name(self, uuid = None, override = True, file_must_exist = True):
      """Returns full path for hdf5 file with given uuid.

      arguments:
         uuid (uuid.UUID, optional): the uuid of the hdf5 external part reference for which the
            file name is required; if None, the 'main' hdf5 uuid is used
         override (boolean, default True): if True, the hdf5 filename stored in the relationship
            information is preferentially ignored and the hdf5 path is generated from the
            epc filename and directory; if False, the hdf5 filename is extracted from the
            relationship information, though the directory of the epc will still be
            preferentially used
         file_must_exist (boolean, default True): if True, the existence of the hdf5
            file is checked and None is returned if the file is not found

      returns:
         string being the full path of the hdf5 file

      notes:
         depending on the settings of the override and file_must_exist arguments, various
         file names and directories might be tested in order to determine the returned path;
         the default arguments will cause a filename based on the epc file and directory
         to be returned;
         in practice, a resqml model consists of a pair of files in the same directory,
         with names like: a.epc and a.h5;
         to allow copying, moving and renaming of files, the practical approach is simply
         to assume a one-to-one correspondence between epc and hdf5 files, and assume they
         are in the same directory
      """

      if override and self.epc_file and self.epc_file.endswith('.epc'):
         h5_full_path = self.epc_file[:-4] + '.h5'
         if not file_must_exist or os.path.exists(h5_full_path): return h5_full_path
      if uuid is None: uuid = self.h5_uuid()
      if uuid.bytes in self.h5_dict: return self.h5_dict[uuid.bytes]
      for rel_name in self.rels_forest:
         entry = self.rels_forest[rel_name]
         if bu.matching_uuids(uuid, entry[0]):
            rel_root = entry[1].getroot()
            for child in rel_root:
               if child.attrib['Id'] == 'Hdf5File' and child.attrib['TargetMode'] == 'External':
                  h5_full_path = None
                  target_path = rqet.strip_path(child.attrib['Target'])
                  if target_path:
                     if self.epc_directory:
                        _, target_file = os.path.split(target_path)
                        h5_full_path = os.path.join(self.epc_directory, target_file)
                     else:
                        h5_full_path = target_path
                     if file_must_exist and not os.path.exists(h5_full_path): h5_full_path = None
                  if h5_full_path is None:
                     h5_full_path = child.attrib['Target']
                     if file_must_exist and not os.path.exists(h5_full_path): h5_full_path = None
                  if h5_full_path is not None:
                     self.h5_dict[uuid.bytes] = h5_full_path
                  return h5_full_path
      return None


   def h5_access(self, uuid = None, mode = 'r', override = True, file_path = None):
      """Returns an open h5 file handle for the hdf5 file with the given uuid.

      arguments:
         uuid (uuid.UUID): the uuid of the hdf5 external part reference for which the
            open file handle is required; required if override is False and file_path is None
         mode (string): the hdf5 file mode ('r', 'w' or 'a') with which to open the file
         override (boolean, default True): if True, the h5 filename is generated based on
            the epc file name, rather than on the filename held in the relationships data
         file_path (string, optional): if present, is used as the hdf5 file path, otherwise
            the path will be determined based on the uuid and override arguments

      returns:
         a file handle to the opened hdf5 file

      note:
         an exception will be raised if the hdf5 file cannot be opened; note that sometimes another
         piece of code accessing the file might cause a 'resource unavailable' exception
      """

      if self.h5_currently_open_mode is not None and self.h5_currently_open_mode != mode: self.h5_release()
      if file_path: file_name = file_path
      else: file_name = self.h5_file_name(uuid = uuid, override = override, file_must_exist = (mode == 'r'))
      if mode == 'a' and not os.path.exists(file_name): mode = 'w'
      if self.h5_currently_open_path == file_name: return self.h5_currently_open_root
      if self.h5_currently_open_root is not None: self.h5_release()
      self.h5_currently_open_path = file_name
      self.h5_currently_open_mode = mode
      self.h5_currently_open_root = h5py.File(file_name, mode)   # could use try to trap file in use errors?
      return self.h5_currently_open_root


   def h5_release(self):
      """Releases (closes) the currently open hdf5 file.

      returns:
         None

      :meta common:
      """

      if self.h5_currently_open_root is not None:
         self.h5_currently_open_root.close()
         self.h5_currently_open_root = None
      self.h5_currently_open_path = None
      self.h5_currently_open_mode = None


   def h5_array_shape_and_type(self, h5_key_pair):
      """Returns the shape and dtype of the array, as stored in the hdf5 file.

      arguments:
         h5_key_pair (uuid.UUID, string): the uuid of the hdf5 external part reference and the hdf5 internal path for the array

      returns:
         (tuple of ints, type): simply the shape and dtype attributes of the referenced hdf5 array; (None, None) is returned
         if the hdf5 file is not found, or the array is not found within it
      """

      h5_root = self.h5_access(h5_key_pair[0])
      if h5_root is None: return (None, None)
      shape_tuple = tuple(h5_root[h5_key_pair[1]].shape)
      dtype = h5_root[h5_key_pair[1]].dtype
      return (shape_tuple, dtype)


   def h5_array_element(self, h5_key_pair, index = None, cache_array = False, object = None, array_attribute = None,
                        dtype = 'float', required_shape = None):
      """Returns one element from an hdf5 array and/or caches the array.

      arguments:
         h5_key_pair (uuid.UUID, string): the uuid of the hdf5 external part reference and the hdf5 internal path for the array
         index (pair or triple int, optional): if None, the only purpose of the call is to ensure that the array is cached in
            memory; if not None, the (k0, pillar_index) or (k0, j0, i0) index of the cell for which the value is required
         cache_array (boolean, default False): if True, a copy of the whole array is cached in memory as an attribute of the
            object; if already cached, the array is not uncached, regardless of this argument
         object (optional, defaults to self): the object in which a cached version of the array is an attribute, or will be
            created as an attribute if cache_array is True
         array_attribute (string): the attribute name to use for the cached version of the array,
            required to cache or access cached array
         dtype (string or data type): the data type of the elements of the array (need not match hdf5 array in precision)
         required_shape (tuple of ints, optional): if not None, the hdf5 array will be reshaped to this shape; if index
            is not None, it is taken to be applicable to the required shape

      returns:
         if index is None, then None;
         if index is not None, then the value of the array for the cell identified by index

      note:
         this function can be used to access an individual element from an hdf5 array, or to cache a whole array in memory;
         when accessing an individual element, the index style must match the array indexing; in particular for IJK grid points,
         a (k0, pillar_index) is needed when the grid has split pillars, whereas a (k0, j0, i0) is needed when the grid does
         not have any split pillars
      """
      
      def reshaped_index(index, shape_tuple, required_shape):
         tail = len(shape_tuple) - len(index)
         if tail > 0:
            assert shape_tuple[-tail:] == required_shape[-tail:], 'not enough indices to allow reshaped indexing'
         natural = 0
         extent = 1
         for axis in range(len(shape_tuple) - tail - 1, -1, -1):
            natural += index[axis] * extent
            extent *= shape_tuple[axis]
         r_extent = np.empty(len(required_shape) - tail, dtype = int)
         r_extent[-1] = required_shape[-(tail + 1)]
         for axis in range(len(required_shape) - tail - 2, -1, -1):
            r_extent[axis] = required_shape[axis] * r_extent[axis + 1]
         r_index = np.empty(len(required_shape) - tail, dtype = int)
         for axis in range(len(r_index) - 1):
            r_index[axis], natural = divmod(natural, r_extent[axis + 1])
         r_index[-1] = natural
         return r_index

      if object is None: object = self

      # Check if attribute has already be cached
      if array_attribute is not None:
         existing_value = getattr(object, array_attribute, None)

         # Watch out for np.array(None): check existing_value has a valid "shape" 
         if existing_value is not None and getattr(existing_value, "shape", False):
            if index is None: return None  # this option allows caching of array without actually referring to any element
            return existing_value[tuple(index)]

      h5_root = self.h5_access(h5_key_pair[0])
      if h5_root is None: return None
      if cache_array:
         shape_tuple = tuple(h5_root[h5_key_pair[1]].shape)
         if required_shape is None or shape_tuple == required_shape:
            object.__dict__[array_attribute] = np.zeros(shape_tuple, dtype = dtype)
            object.__dict__[array_attribute][:] = h5_root[h5_key_pair[1]]
         else:
            object.__dict__[array_attribute] = np.zeros(required_shape, dtype = dtype)
            object.__dict__[array_attribute][:] = np.array(h5_root[h5_key_pair[1]], dtype = dtype).reshape(required_shape)
         self.h5_release()
         if index is None: return None
         return object.__dict__[array_attribute][tuple(index)]
      else:
         if index is None: return None
         if required_shape is None:
            result = h5_root[h5_key_pair[1]][tuple(index)]
         else:
            shape_tuple = tuple(h5_root[h5_key_pair[1]].shape)
            if shape_tuple == required_shape:
               result = h5_root[h5_key_pair[1]][tuple(index)]
            else:
               index = reshaped_index(index, required_shape, shape_tuple)
               result = h5_root[h5_key_pair[1]][tuple(index)]
         if dtype is None: return result
         if result.size == 1:
            if dtype is float or (isinstance(dtype, str) and dtype.startswith('float')): return float(result)
            elif dtype is int or (isinstance(dtype, str) and dtype.startswith('int')): return int(result)
            elif dtype is bool or (isinstance(dtype, str) and dtype.startswith('bool')): return bool(result)
         return np.array(result, dtype = dtype)


   def h5_array_slice(self, h5_key_pair, slice_tuple):
      """Loads a slice of an hdf5 array.

      arguments:
         h5_key_pair (uuid, string): the uuid of the hdf5 ext part and the hdf5 internal path to the
            required hdf5 array
         slice_tuple (tuple of slice objects): each element should be constructed using the python built-in
            function slice()

      returns:
         numpy array that is a hyper-slice of the hdf5 array, with the same ndim as the source hdf5 array

      notes:
         this method always fetches from the hdf5 file and does not attempt local caching; the whole array
         is not loaded; all axes continue to exist in the returned array, even where the sliced extent of
         an axis is 1
      """

      h5_root = self.h5_access(h5_key_pair[0])
      return h5_root[h5_key_pair[1]][slice_tuple]


   def h5_overwrite_array_slice(self, h5_key_pair, slice_tuple, array_slice):
      """Overwrites (updates) a slice of an hdf5 array.

      arguments:
         h5_key_pair (uuid, string): the uuid of the hdf5 ext part and the hdf5 internal path to the
            required hdf5 array
         slice_tuple (tuple of slice objects): each element should be constructed using the python built-in
            function slice()
         array_slice (numpy array of shape to match slice_tuple): the data to write

      notes:
         this method naively updates a slice in an hdf5 array without using mpi to look after parallel updates;
         metadata (such as uuid or property min, max values) is not modified in any way by the method
      """

      h5_root = self.h5_access(h5_key_pair[0], mode = 'a')
      dset = h5_root[h5_key_pair[1]]
      dset[slice_tuple] = array_slice


   def create_root(self):
      """Initialises an empty main xml tree for model.

      note:
         not usually called directly
      """

      assert(self.main_tree is None)
      assert(self.main_root is None)
      self.main_root = rqet.Element(ns['content_types'] + 'Types')
      self.main_tree = rqet.ElementTree(element = self.main_root)


   def add_part(self, content_type, uuid, root, add_relationship_part = True, epc_subdir = None):
      """Adds a (recently created) node as a new part in the model's parts forest.

      arguments:
         content_type (string): the resqml object class of the new part
         uuid (uuid.UUID): the uuid for the new part
         root: the root node of the xml tree for the new part
         add_relationship_part: (boolean, default True): if True, a relationship part is also
            created to go with the new part (empty of actual relationships)
         epc_subdir (string, optional): if present, the subdirectory path within the epc that the
            part is to be located within; if None, the xml will reside at the top level of the epc

      returns:
         None

      notes:
         NB: xml tree for part is not written to epc file by this function (store_epc() handles that);
         do not use this function for the main rels extension part: use create_rels_part() instead
      """

      use_other = (content_type == 'docProps')
      if use_other:
         if rqet.pretend_to_be_fesapi or rqet.use_fesapi_quirks: prefix = '/'
         else: prefix = ''
         part_name = prefix + 'docProps/core.xml'
         ct = 'application/vnd.openxmlformats-package.core-properties+xml'
      else:
         part_name = rqet.part_name_for_object(content_type, uuid, prefixed = False, epc_subdir = epc_subdir)
         if 'EpcExternalPartReference' in content_type:
            ct = 'application/x-eml+xml;version=2.0;type=' + content_type
         else:
            ct = 'application/x-resqml+xml;version=2.0;type=' + content_type
#      log.debug('adding part: ' + part_name)
      if isinstance(uuid, str): uuid = bu.uuid_from_string(uuid)
      part_tree = rqet.ElementTree(element = root)
      if use_other:
         self.other_forest[part_name] = (content_type, part_tree)
      else:
         self.parts_forest[part_name] = (content_type, uuid, part_tree)
      main_ref = rqet.SubElement(self.main_root, ns['content_types'] + 'Override')
      main_ref.set('PartName', part_name)
      main_ref.set('ContentType', ct)
      if add_relationship_part and self.rels_present:
         rels_node = rqet.Element(ns['rels'] + 'Relationships')
         rels_node.text = '\n'
         rels_tree = rqet.ElementTree(element = rels_node)
         if use_other:
            rels_part_name = '_rels/.rels'
         else:
            rels_part_name = rqet.rels_part_name_for_part(part_name)
         self.rels_forest[rels_part_name] = (uuid, rels_tree)
      self.set_modified()


   def patch_root_for_part(self, part, root):
      """Updates the xml tree for the part without chaning the uuid."""

      content_type, uuid, part_tree = self.parts_forest[part]
      assert bu.matching_uuids(uuid, rqet.uuid_for_part_root(root))
      part_tree = rqet.ElementTree(element = root)
      self.parts_forest[part] = (content_type, uuid, part_tree)


   def remove_part(self, part_name, remove_relationship_part = True):
      """Removes a part from the parts forest; optionally remove corresponding rels part and other relationships."""

      self.parts_forest.pop(part_name)
      if remove_relationship_part:
         if 'docProps' in part_name:
            rels_part_name = '_rels/.rels'
         else:
            related_parts = self.parts_list_filtered_by_related_uuid(self.list_of_parts(), rqet.uuid_in_part_name(part_name))
            for relative in related_parts:
               (rel_uuid, rel_tree) = self.rels_forest[rqet.rels_part_name_for_part(relative)]
               rel_root = rel_tree.getroot()
               for child in rel_root:
                  if rqet.stripped_of_prefix(child.tag) != 'Relationship': continue
                  if child.attrib['Target'] == part_name: rel_root.remove(child)
            rels_part_name = rqet.rels_part_name_for_part(part_name)
         self.rels_forest.pop(rels_part_name)
      self.remove_part_from_main_tree(part_name)
      self.set_modified()


   def new_obj_node(self, flavour, name_space = 'resqml2', is_top_lvl_obj = True):
      """Creates a new main object element and sets attributes (does not add children).

      arguments:
         flavour (string): the resqml object class (type of part) for which a new xml tree
            is required
         name_space (string, default 'resqml2'): the xml namespace identifier to use for the node
         is_top_lvl_obj (boolean, default True): if True, the xsi:type is set in the xml node,
            as required for top level objects (parts); if False, the type atttribute is not set

      returns:
         newly created root node for xml tree for flavour of object, without any children
      """

      if flavour.startswith('obj_'): flavour = flavour[4:]

      node = rqet.Element(ns[name_space] + flavour)
      node.set('schemaVersion', '2.0')
      node.set('uuid', str(bu.new_uuid()))
      if is_top_lvl_obj:
         node.set(ns['xsi'] + 'type', ns[name_space] + 'obj_' + flavour)
      node.text = rqet.null_xml_text

      return node


   def referenced_node(self, ref_node, consolidate = False):
      """For a given xml reference node, returns the node for the object referred to, if present."""

      # note: the RESQML standard allows referenced objects to be missing from the package (model)

      if ref_node is None: return None
#      content_type = rqet.find_tag_text(ref_node, 'ContentType')
      uuid = bu.uuid_from_string(rqet.find_tag_text(ref_node, 'UUID'))
      if uuid is None: return None
#      return self.root_for_part(self.parts_list_of_type(type_of_interest = content_type, uuid = uuid))
      if consolidate and self.consolidation is not None and uuid in self.consolidation.map:
         resident_uuid = self.consolidation.map[uuid]
         if resident_uuid is None: return None
         node = self.root_for_part(self.part_for_uuid(resident_uuid))
         if node is not None:
            # patch resident uuid and title into ref node!
            uuid_node = rqet.find_tag(ref_node, 'UUID')
            uuid_node.text = str(resident_uuid)
            title_node = rqet.find_tag(ref_node, 'Title')
            if title_node is not None:
               title = rqet.citation_title_for_node(node)
               if title: title_node.text = str(title)
      else:
         node = self.root_for_part(self.part_for_uuid(uuid))
      return node


   def create_ref_node(self, flavour, title, uuid, content_type = None, root = None):
      """Create a reference node, optionally add to root.

      arguments:
         flavour (string): the resqml object class (type of part) for which a
            reference node is required
         title (string): used as the Title subelement text in the reference node
         uuid: (uuid.UUID): the uuid of the part being referenced
         content_type (string, optional): if None, the referenced content type is
            determined from the flavour argument (recommended)
         root (optional): if not None, an xml node to which the reference node is
            appended as a child

      returns:
         newly created reference xml node
      """

      assert uuid is not None

      if flavour.startswith('obj_'): flavour = flavour[4:]

      if not content_type:
         content_type = 'obj_' + flavour
      else:
         if content_type[0].isupper(): content_type = 'obj_' + content_type

      prefix = ns['eml'] if flavour == 'HdfProxy' else ns['resqml2']
      ref_node = rqet.Element(prefix + flavour)
      ref_node.set(ns['xsi'] + 'type', ns['eml'] + 'DataObjectReference')
      ref_node.text = rqet.null_xml_text

      ct_node = rqet.SubElement(ref_node, ns['eml'] + 'ContentType')
      ct_node.set(ns['xsi'] + 'type', ns['xsd'] + 'string')
      if 'EpcExternalPartReference' in content_type:
         ct_node.text = 'application/x-eml+xml;version=2.0;type=' + content_type
      else:
         ct_node.text = 'application/x-resqml+xml;version=2.0;type=' + content_type

      if not title: title = '(title unavailable)'
      title_node = rqet.SubElement(ref_node, ns['eml'] + 'Title')
      title_node.set(ns['xsi'] + 'type', ns['eml'] + 'DescriptionString')
      title_node.text = title

      uuid_node = rqet.SubElement(ref_node, ns['eml'] + 'UUID')
      uuid_node.set(ns['xsi'] + 'type', ns['eml'] + 'UuidString')
      uuid_node.text = str(uuid)

      if use_version_string:
         version_str = rqet.SubElement(ref_node, ns['eml'] + 'VersionString')  # I'm guessing what this is
         version_str.set(ns['xsi'] + 'type', ns['eml'] + 'NameString')
         version_str.text = bu.version_string(uuid)

      if root is not None: root.append(ref_node)

      return ref_node


   def uom_node(self, root, uom):
      """Add a generic unit of measure sub element to root.

      arguments:
         root: xml node to which unit of measure subelement (child) will be added
         uom (string): the resqml unit of measure

      returns:
         newly created unit of measure node (having already been added to root)
      """

      assert root is not None and uom is not None and len(uom)

      uom_node = rqet.SubElement(root, ns['resqml2'] + 'UOM')
      uom_node.set(ns['xsi'] + 'type', ns['resqml2'] + 'ResqmlUom')
      uom_node.text = uom

      return uom_node


   def create_rels_part(self):
      """Adds a relationships reference node as a new part in the model's parts forest.

      returns:
         newly created main relationships reference xml node

      note:
         there can only be one relationships reference part in the model
      """

      rels = rqet.SubElement(self.main_root, ns['content_types'] + 'Default')
      rels.set('Extension', 'rels')
      rels.set('ContentType', 'application/vnd.openxmlformats-package.relationships+xml')
      self.rels_present = True
      self.set_modified()

      return rels


   def create_citation(self, root = None, title = '', originator = None):
      """Creates a citation xml node and optionally appends as a child of root.

      arguments:
         root (optional): if not None, the newly created citation node is appended as
            a child to this node
         title (string): the citation title: a human readable string; this is the main point
            of having a citation node, so the argument should be used wisely
         originator (string, optional): the name of the human being who created the object
            which this citation is for; default is to use the login name

      returns:
         newly created citation xml node
      """

      if not title: title = '(no title)'

      citation = rqet.Element(ns['eml'] + 'Citation')
      citation.set(ns['xsi'] + 'type', ns['eml'] + 'Citation')
      citation.text = rqet.null_xml_text

      title_node = rqet.SubElement(citation, ns['eml'] + 'Title')
      title_node.set(ns['xsi'] + 'type', ns['eml'] + 'DescriptionString')
      title_node.text = title

      originator_node = rqet.SubElement(citation, ns['eml'] + 'Originator')
      if originator is None:
         try:
            originator = str(getpass.getuser())
         except Exception:
            originator = 'unknown'
      originator_node.set(ns['xsi'] + 'type', ns['eml'] + 'NameString')
      originator_node.text = originator

      creation_node = rqet.SubElement(citation, ns['eml'] + 'Creation')
      creation_node.set(ns['xsi'] + 'type', ns['xsd'] + 'dateTime')
      creation_node.text = time.now()

      format_node = rqet.SubElement(citation, ns['eml'] + 'Format')
      format_node.set(ns['xsi'] + 'type', ns['eml'] + 'DescriptionString')
      if rqet.pretend_to_be_fesapi:
         format_node.text = '[F2I-CONSULTING:fesapi]'
      else:
         format_node.text = 'bp:resqpy:1.0'

      # todo: add optional description field

      if root is not None: root.append(citation)

      return citation


   def title_for_root(self, root = None):
      """Returns the Title text from the Citation within the given root node.

      arguments:
         root: the xml node for the object for which the citation title is required

      returns:
         string being the Title text from the citation node which is a child of root,
         or None if not found
      """

      title = rqet.find_tag(rqet.find_tag(root, 'Citation'), 'Title')
      if title is None: return None

      return title.text


   def title_for_part(self, part_name):   # duplicate functionality to citation_title_for_part()
      """Returns the Title text from the Citation for the given main part name (not for rels).

      arguments:
         part_name (string): the name of the part for which the citation title is required

      returns:
         string being the Title text from the citation node which is a child of the root xml node
         for the part, or None if not found
      """

      return self.title_for_root(self.root_for_part(part_name))


   def create_unknown(self, root = None):
      """Creates an Unknown node and optionally adds as child of root.

      arguments:
         root (optional): if present, the newly created Unknown node is appended as a child
            of this xml node

      returns:
         the newly created Unknown xml node
      """

      unknown = rqet.Element(ns['eml'] + 'Unknown')
      unknown.set(ns['xsi'] + 'type', ns['eml'] + 'DescriptionString')
      unknown.text = 'Unknown'
      if root is not None: root.append(unknown)
      return unknown


   def create_doc_props(self, add_as_part = True, root = None, originator = None):
      """Creates a document properties stub node and optionally adds as child of root and/or to parts forest.

      arguments:
         add_as_part (boolean, default True): if True, the newly created node is also added as a part
         root (optional, usually None): if not None, the newly created node is appended to this root
            as a child
         originator (string, optional): used as the creator in the doc props node; if None, the
            login name is used

      returns:
         the newly created doc props xml node

      note:
         the doc props part of a resqml dataset is intended to hold documentation and
         other stuff that is not covered by the standard; there should be exactly one doc props part
      """

      dp = rqet.Element(ns['cp'] + 'coreProperties')
      dp.text = rqet.null_xml_text

      created = rqet.SubElement(dp, ns['dcterms'] + 'created')
      created.set(ns['xsi'] + 'type', ns['dcterms'] + 'W3CDTF')     # not sure of namespace here
      created.text = time.now()

      if originator is None:
         try:
            originator = str(os.getlogin())
         except:
            originator = 'unknown'
      creator = rqet.SubElement(dp, ns['dc'] + 'creator')
      creator.text = originator

      ver = rqet.SubElement(dp, ns['cp'] + 'version')
      ver.text = '1.0'

      if root is not None: root.append(dp)
      if add_as_part:
         self.add_part('docProps', None, dp)
         if self.rels_present:
            (_, rel_tree) = self.rels_forest['_rels/.rels']
            core_rel = rqet.SubElement(rel_tree.getroot(), ns['rels'] + 'Relationship')
            core_rel.set('Id', 'CoreProperties')
            core_rel.set('Type', ns_url['rels_md'] + 'core-properties')
            core_rel.set('Target', 'docProps/core.xml')
      return dp


   def create_crs(self, add_as_part = True, root = None, title = 'cell grid local CRS',
                  epsg_code = None, originator = None,
                  x_offset = 0.0, y_offset = 0.0, z_offset = 0.0, areal_rotation_radians = 0.0,
                  xy_units = 'm', z_units = 'm', z_inc_down = True):
      """DEPRECATED: Creates a Coordinate Reference System node and optionally adds as child of root and/or to parts forest.

      arguments:
         add_as_part (boolean, default True): if True the newly created crs node is added to the model
            as a part
         root (optional, usually None): if not None, the newly created crs node is appended as a child
            of this node
         title (string): used as the Title text in the citation node
         epsg_code (integer): EPSG code of the parent coordinate reference system that this crs sits within;
            used for both projected and vertical frames of reference; if None then unknown settings are used
         originator (string, optional): the name of the human being who created the crs object;
            default is to use the login name
         x_offset, y_offset, z_offset (floats, default 0.0): the local origin within the parent coordinate
            reference system space
         areal_rotation_radians (float, default 0.0): the areal rotation of the xy axes of this crs relative
            to the parent coordinate reference system
         xy_units (string, default 'm'): the length units of x & y values in this crs; 'm' or 'ft'
         z_units (string, default 'm'): the length units of z values in this crs; 'm' or 'ft'
         z_inc_down (boolean, default True): if True, z values increase with depth; if False, z values increase
            with elevation

      returns:
         newly created coordinate reference system xml node
      """
      
      warnings.warn("model.create_crs is Deprecated, will be removed", DeprecationWarning)
      crs = rqc.Crs(self, x_offset = x_offset, y_offset = y_offset, z_offset = z_offset,
                    rotation = areal_rotation_radians, xy_units = xy_units, z_units = z_units,
                    z_inc_down = z_inc_down, epsg_code = epsg_code)

      crs_node = crs.create_xml(add_as_part = add_as_part, root = root, title = title, originator = originator)

      if self.crs_root is None: self.crs_root = crs_node

      return crs_node


   def create_crs_reference(self, crs_root, root = None):
      """Creates a node refering to an existing crs node and optionally adds as child of root.

      arguments:
         crs_root: the root xml node for the coordinate reference system being referenced
         root: the xml node to which the new reference node is to appended as a child (ie. the xml node
            for the object that is referring to the crs)

      returns:
         newly created crs reference xml node
      """

      return self.create_ref_node('LocalCrs', rqet.find_nested_tags_text(crs_root, ['Citation', 'Title']),
                                  bu.uuid_from_string(crs_root.attrib['uuid']),
                                  content_type = 'obj_LocalDepth3dCrs', root = root)


   def create_md_datum_reference(self, md_datum_root, root = None):
      """Creates a node refering to an existing measured depth datum and optionally adds as child of root.

      arguments:
         md_datum_root: the root xml node for the measured depth datum being referenced
         root: the xml node to which the new reference node is to appended as a child (ie. the xml node
            for the object that is referring to the md datum)

      returns:
         newly created measured depth datum reference xml node
      """

      return self.create_ref_node('MdDatum', rqet.find_nested_tags_text(md_datum_root, ['Citation', 'Title']),
                                  bu.uuid_from_string(md_datum_root.attrib['uuid']),
                                  content_type = 'obj_MdDatum', root = root)


   def create_hdf5_ext(self, add_as_part = True, root = None, title = 'Hdf Proxy', originator = None, file_name = None):
      """Creates an hdf5 external node and optionally adds as child of root and/or to parts forest.

      arguments:
         add_as_part (boolean, default True): if True the newly created ext node is added to the model
            as a part
         root (optional, usually None): if not None, the newly created ext node is appended as a child
            of this node
         title (string): used as the Title text in the citation node, usually left at the default 'Hdf Proxy'
         originator (string, optional): the name of the human being who created the ext object;
            default is to use the login name
         file_name (string): the filename to be stored as the Target in the relationship node

      returns:
         newly created hdf5 external part xml node
      """

      ext = self.new_obj_node('EpcExternalPartReference', name_space = 'eml')

      self.create_citation(root = ext, title = title, originator = originator)

      mime_type = rqet.SubElement(ext, ns['eml'] + 'MimeType')
      mime_type.set(ns['xsi'] + 'type', ns['xsd'] + 'string')
      mime_type.text = 'application/x-hdf5'

      if root is not None: root.append(ext)
      if add_as_part:
         ext_uuid = bu.uuid_from_string(ext.attrib['uuid'])
         self.add_part('obj_EpcExternalPartReference', ext_uuid, ext)
         if not file_name: file_name = self.h5_file_name(file_must_exist = False)
         assert file_name
         self.h5_dict[ext_uuid] = file_name
         if self.main_h5_uuid is None: self.main_h5_uuid = ext_uuid
         if self.rels_present and file_name:
            (uuid, rel_tree) = self.rels_forest[rqet.rels_part_name_for_part(rqet.part_name_for_object('obj_EpcExternalPartReference',
                                                                             ext_uuid))]
            assert(bu.matching_uuids(uuid, ext_uuid))
            rel_node = rqet.SubElement(rel_tree.getroot(), ns['rels'] + 'Relationship')
            rel_node.set('Id', 'Hdf5File')
            rel_node.set('Type', ns_url['rels_ext'] + 'externalResource')
            rel_node.set('Target', rqet.strip_path(file_name))
            rel_node.set('TargetMode', 'External')
      return ext


   def create_hdf5_dataset_ref(self, hdf5_uuid, object_uuid, group_tail, root, title = 'Hdf Proxy'):
      """Creates a pair of nodes referencing an hdf5 dataset (array) and adds to root.

      arguments:
         hdf5_uuid (uuid.UUID): the uuid of the hdf5 external part being referenced
         object_uuid (uuid.UUID): the uuid of the high level object (part) which owns the hdf5 array
            being referenced
         group_tail (string): the tail of the hdf5 internal path, which is appended to the part
            name section of the internal path
         root: the xml node to which the newly created hdf5 reference is appended as a child
         title (string): used as the Title text in the citation node, usually left at the default 'Hdf Proxy'

      returns:
         the newly created xml node holding the hdf5 internal path
      """

      assert root is not None
      assert group_tail

      if group_tail[0] == '/': group_tail = group_tail[1:]
      if group_tail[-1] == '/': group_tail = group_tail[:-1]
      hdf5_path = '/RESQML/' + str(object_uuid) + '/' + group_tail

      path_node = rqet.Element(ns['eml'] + 'PathInHdfFile')
      path_node.set(ns['xsi'] + 'type', ns['xsd'] + 'string')
      path_node.text = hdf5_path
      root.append(path_node)

      self.create_ref_node('HdfProxy', title, hdf5_uuid,
                           content_type = 'obj_EpcExternalPartReference', root = root)

      return path_node


   # todo: def create_property_kind():


   def create_supporting_representation(self, grid_root = None, support_uuid = None, root = None,
                                        title = None, content_type = 'obj_IjkGridRepresentation'):
      """Craate a supporting representation reference node refering to an IjkGrid and optionally add to root.

      arguments:
         grid_root: the xml node of the grid object which is the supporting representation being
            referred to; could also be used for other classes of supporting object; this or support_uuid
            must be provided
         support_uuid: the uuid of the grid (or other supporting representation) being referred to;
            this or grid_root must be provided
         root: if not None, the newly created supporting representation node is appended as a child
            to this node
         title: the Title to use in the supporting representation node
         content_type: the resqml object class of the supporting representation being referenced;
            defaults to 'obj_IjkGridRepresentation'

      returns:
         newly created xml node for supporting representation reference

      notes:
         a property array needs a supporting representation which is the structure that the property
         values belong to; for example, a grid property array has the grid object as the supporting
         representation; one of grid_root or support_uuid should be passed when calling this method
      """

      assert grid_root is not None or support_uuid is not None

      # todo: check that grid_root is for an IJK Grid
      #       (or other content type when handled, eg. blocked wells?)

      if grid_root is not None:
         uuid = rqet.uuid_for_part_root(grid_root)
         if uuid is not None: support_uuid = uuid
         if title is None: title = rqet.citation_title_for_node(grid_root)
      elif title is None:
         title = 'supporting representation'
      assert support_uuid is not None

      return self.create_ref_node('SupportingRepresentation', title, support_uuid,
                                  content_type = content_type, root = root)


   def create_source(self, source, root = None):
      """Create an extra meta data node holding information on the source of the data, optionally add to root.

      arguments:
         source (string): text describing the source of an object
         root: if not None, the newly created extra metadata node is appended as a child of this node

      returns:
         the newly created extra metadata xml node
      """

      emd_node = rqet.Element(ns['resqml2'] + 'ExtraMetadata')
      emd_node.set(ns['xsi'] + 'type', ns['resqml2'] + 'NameValuePair')
      emd_node.text = rqet.null_xml_text

      name_node = rqet.SubElement(emd_node, ns['resqml2'] + 'Name')
      name_node.set(ns['xsi'] + 'type', ns['xsd'] + 'string')
      name_node.text = 'source'

      value_node = rqet.SubElement(emd_node, ns['resqml2'] + 'Value')
      value_node.set(ns['xsi'] + 'type', ns['xsd'] + 'string')
      value_node.text = source

      if root is not None: root.append(emd_node)
      return emd_node


   def create_patch(self, p_uuid, ext_uuid = None, root = None, patch_index = 0,
                    hdf5_type = 'DoubleHdf5Array', xsd_type = 'double', null_value = None,
                    const_value = None, const_count = None):
      """Create a node for a patch of values, including ref to hdf5 data set, optionally add to root.

      arguments:
         p_uuid (uuid.UUID): the uuid of the object for which this patch is a component
         ext_uuid (uuid.UUID): the uuid of the hdf5 external part holding the array; required unless
            const_value and const_count are not None
         root: if not None, the newly created patch of values xml node is appended as a child
            to this node
         patch_index (int, default 0): the patch index number; patches must be numbered
            sequentially starting at 0
         hdf5_type (string, default 'DoubleHdf5Array'): the type of the hdf5 array; usually one of
            'DoubleHdf5Array', 'IntegerHdf5Array', or 'BooleanHdf5Array'; replaced with equivalent
            constant array type if const_value is not None
         xsd_type (string, default 'double'): the xsd simple type of each element of the array
         null_value: Used in a null value sub-node to specify what value in an array of discrete data represents null;
            if None, a value of -1 is used for signed integers, 2^32 - 1 for uints (even 64 bit uints!)
         const_value (float, int, or bool, optional): if not None, the patch is created as a constant array;
            const_count must also be present if const_value is not None
         const_count (int, optional): the number of elements in (size of) the constant array; required if
            const_value is not None, ignored otherwise

      returns:
         newly created xml node for the patch of values

      note:
         this function does not write the data to the hdf5; that should be done separately before
         calling this method;
         RESQML usually stores array data in the hdf5 file however constant arrays are flagged as
         such in the xml and no data is stored in the hdf5
      """

      if const_value is None:
         assert ext_uuid is not None
      else:
         assert const_count is not None and const_count > 0
         if hdf5_type.endswith('Hdf5Array'): hdf5_type = hdf5_type[:-9] + 'ConstantArray'

      lxt = str(xsd_type).lower()
      discrete = ('int' in lxt) or ('bool' in lxt)

      patch_node = rqet.Element(ns['resqml2'] + 'PatchOfValues')
      patch_node.set(ns['xsi'] + 'type', ns['resqml2'] + 'PatchOfValues')
      patch_node.text = rqet.null_xml_text

      rep_patch_index = rqet.SubElement(patch_node, ns['resqml2'] + 'RepresentationPatchIndex')
      rep_patch_index.set(ns['xsi'] + 'type', ns['xsd'] + 'nonNegativeInteger')
      rep_patch_index.text = str(patch_index)

      outer_values_node = rqet.SubElement(patch_node, ns['resqml2'] + 'Values')
      outer_values_node.set(ns['xsi'] + 'type', ns['resqml2'] + hdf5_type)  # may also be constant array type
      outer_values_node.text = rqet.null_xml_text

      if discrete:
         if null_value is None:
            if str(xsd_type).startswith('u'): null_value = 4294967295   # 2^32 - 1, used as default even for 64 bit data!
            else: null_value = -1
         null_value_node = rqet.SubElement(outer_values_node, ns['resqml2'] + 'NullValue')
         null_value_node.set(ns['xsi'] + 'type', ns['xsd'] + xsd_type)
         null_value_node.text = str(null_value)

      if const_value is None:

         inner_values_node = rqet.SubElement(outer_values_node, ns['resqml2'] + 'Values')
         inner_values_node.set(ns['xsi'] + 'type', ns['eml'] + 'Hdf5Dataset')
         inner_values_node.text = rqet.null_xml_text

         self.create_hdf5_dataset_ref(ext_uuid, p_uuid, 'values_patch{}'.format(patch_index), root = inner_values_node)

      else:

         const_value_node = rqet.SubElement(outer_values_node, ns['resqml2'] + 'Value')
         const_value_node.set(ns['xsi'] + 'type', ns['xsd'] + xsd_type)
         const_value_node.text = str(const_value)

         const_count_node = rqet.SubElement(outer_values_node, ns['resqml2'] + 'Count')
         const_count_node.set(ns['xsi'] + 'type', ns['xsd'] + 'nonNegativeInteger')
         const_count_node.text = str(const_count)

      if root is not None: root.append(patch_node)

      return patch_node


   def create_time_series_ref(self, time_series_uuid, root = None):
      """Create a reference node to a time series, optionally add to root.

      arguments:
         time_series_uuid (uuid.UUID): the uuid of the time series part being referenced
         root (optional): if present, the newly created time series reference xml node is added
            as a child to this node

      returns:
         the newly created time series reference xml node
      """

      return self.create_ref_node('TimeSeries', 'time series', time_series_uuid, root = root)


   def create_solitary_point3d(self, flavour, root, xyz):
      """Creates a subelement to root for a solitary point in 3D space.

      arguments:
         flavour (string): the object class (type) of the point node to be created
         root: the xml node to which the newly created solitary point node is appended
            as a child
         xyz (triple float): the x, y, z coordinates of the solitary point

      returns:
         the newly created xml node for the solitary point
      """

      # todo: check namespaces
      p3d = rqet.SubElement(root, ns['resqml2'] + flavour)
      p3d.set(ns['xsi'] + 'type', ns['resqml2'] + 'Point3d')
      p3d.text = rqet.null_xml_text

      for axis in range(3):
         coord_node = rqet.SubElement(p3d, ns['resqml2'] + 'Coordinate' + str(axis + 1))
         coord_node.set(ns['xsi'] + 'type', ns['xsd'] + 'double')
         coord_node.text = str(xyz[axis])

      return p3d


   def create_reciprocal_relationship(self, node_a, rel_type_a, node_b, rel_type_b, avoid_duplicates = True):
      """Adds a node to each of a pair of trees in the rels forest, to represent a two-way relationship.

      arguments:
         node_a: one of the two xml nodes to be related
         rel_type_a (string): the Type (role) associated with node_a in the relationship;
            usually 'sourceObject' or 'destinationObject'
         node_b: the other xml node to be related
         rel_type_a (string): the Type (role) associated with node_b in the relationship
            usually 'sourceObject' or 'destinationObject' (opposite of rel_type_a)
         avoid_duplicates (boolean, default True): if True, xml for a relationship is not added
            where it already exists; if False, a duplicate will be created in this situation

      returns:
         None
      """

      def id_str(uuid):
         stringy = str(uuid)
         if not (rqet.pretend_to_be_fesapi or rqet.use_fesapi_quirks) or not stringy[0].isdigit():
            return stringy
         return '_' + stringy

      assert(self.rels_present)

      if node_a is None or node_b is None:
         log.error('attempt to create relationship with missing object')
         return

      uuid_a = node_a.attrib['uuid']
      obj_type_a = rqet.stripped_of_prefix(rqet.content_type(node_a.attrib[ns['xsi'] + 'type']))
      part_name_a = rqet.part_name_for_object(obj_type_a, uuid_a)
      rel_part_name_a = rqet.rels_part_name_for_part(part_name_a)
      (rel_uuid_a, rel_tree_a) = self.rels_forest[rel_part_name_a]
      rel_root_a = rel_tree_a.getroot()

      uuid_b = node_b.attrib['uuid']
      obj_type_b = rqet.stripped_of_prefix(rqet.content_type(node_b.attrib[ns['xsi'] + 'type']))
      part_name_b = rqet.part_name_for_object(obj_type_b, uuid_b)
      rel_part_name_b = rqet.rels_part_name_for_part(part_name_b)
      (rel_uuid_b, rel_tree_b) = self.rels_forest[rel_part_name_b]
      rel_root_b = rel_tree_b.getroot()

      create_a = True
      if avoid_duplicates:
         existing_rel_nodes = rqet.list_of_tag(rel_root_a, 'Relationship')
         for existing in existing_rel_nodes:
            if (rqet.stripped_of_prefix(existing.attrib['Type']) == rel_type_a and
                existing.attrib['Target'] == part_name_b):
               create_a = False
               break
      if create_a:
         rel_a = rqet.SubElement(rel_root_a, ns['rels'] + 'Relationship')
         rel_a.set('Id', id_str(uuid_b))  # NB: fesapi prefixes uuid with _ for some rels only (where uuid starts with a digit)
         rel_a.set('Type', ns_url['rels_ext'] + rel_type_a)
         rel_a.set('Target', part_name_b)

      create_b = True
      if avoid_duplicates:
         existing_rel_nodes = rqet.list_of_tag(rel_root_b, 'Relationship')
         for existing in existing_rel_nodes:
            if (rqet.stripped_of_prefix(existing.attrib['Type']) == rel_type_b and
                existing.attrib['Target'] == part_name_a):
               create_b = False
               break
      if create_b:
         rel_b = rqet.SubElement(rel_root_b, ns['rels'] + 'Relationship')
         rel_b.set('Id', id_str(uuid_a))  # NB: fesapi prefixes uuid with _ for some rels only (where uuid starts with a digit)
         rel_b.set('Type', ns_url['rels_ext'] + rel_type_b)
         rel_b.set('Target', part_name_a)


   def duplicate_node(self, existing_node, add_as_part = True):
      """Creates a deep copy of the xml node (typically from another model) and optionally adds as part.

      arguments:
         existing_node: the existing xml node, usually in another model, to be duplicated
         add_as_part (boolean, default True): if True, the newly created xml node is added as a part
            in this model

      returns:
         the newly created duplicate xml node

      notes:
         hdf5 data is not copied by this function and any reference to hdf5 arrays will be naively
         duplicated;
         the uuid of the part is not changed by this function, so if the source and target models are
         the same, add as part should be set False and calling code will need to assign a new uuid
         prior to adding as part
      """

      new_node = copy.deepcopy(existing_node)
      if add_as_part:
         uuid = rqet.uuid_for_part_root(new_node)
         if self.part_for_uuid(uuid) is None:
            self.add_part(rqet.node_type(new_node), uuid, new_node)
         else:
            log.warning('rejected attempt to add a duplicated part with an existing uuid')
      return new_node


   def force_consolidation_uuid_equivalence(self, immigrant_uuid, resident_uuid):
      """Forces object identified by immigrant uuid to be teated as equivalent to that with resident uuid during consolidation."""

      if self.consolidation is None: self.consolidation = cons.Consolidation(self)
      self.consolidation.force_uuid_equivalence(immigrant_uuid, resident_uuid)


   def copy_part_from_other_model(self, other_model, part, realization = None, consolidate = True):
      """Fully copies part in from another model, with referenced parts, hdf5 data and relationships.

      arguments:
         other model (Model): the source model from which to copy a part
         part (string): the part name in the other model to copy into this model
         realization (int, optional): if present and the part is a property, the realization
            will be set to this value, instead of the value in use in the other model if any
         consolidate (boolean, default True): if True and an equivalent part already exists in
            this model, do not duplicate but instead note uuids as equivalent

      notes:
         if the part name already exists in this model, no action is taken;
         default hdf5 file used in this model and assumed in other_model
      """

      # todo: double check behaviour around equivalent CRSes, especially any default crs in model

      assert other_model is not None
      if other_model is self: return
      assert part is not None
      if realization is not None: assert isinstance(realization, int) and realization >= 0

      # check whether already existing in this model
      if part in self.parts_forest.keys(): return

      if other_model.type_of_part(part) == 'obj_EpcExternalPartReference':
         log.debug('refusing to copy hdf5 ext part from other model')
         return

      log.debug('copying part: ' + str(part))

      uuid = rqet.uuid_in_part_name(part)
      assert self.part_for_uuid(uuid) is None, 'part copying failure: uuid exists for different part!'

      # duplicate xml tree and add as a part
      other_root = other_model.root_for_part(part, is_rels = False)
      if other_root is None:
         log.error('failed to copy part (missing in source model?): ' + str(part))
         return

      if consolidate:
         if self.consolidation is None: self.consolidation = cons.Consolidation(self)
         resident_uuid = self.consolidation.equivalent_uuid_for_part(part, immigrant_model = other_model)
      else:
         resident_uuid = None

      if resident_uuid is None:

         root_node = self.duplicate_node(other_root)  # adds duplicated node as part
         assert root_node is not None

         if realization is not None and rqet.node_type(root_node).endswith('Property'):
            ri_node = rqet.find_tag(root_node, 'RealizationIndex')
            if ri_node is None:
               ri_node = rqet.SubElement(root_node, ns['resqml2'] + 'RealizationIndex')
               ri_node.set(ns['xsi'] + 'type', ns['xsd'] + 'nonNegativeInteger')
               ri_node.text = str(realization)
            # NB. this intentionally overwrites any pre-existing realization number
            ri_node.text = str(realization)

         # copy hdf5 data
         hdf5_count = whdf5.copy_h5(other_model.h5_file_name(), self.h5_file_name(file_must_exist = False),
                                    uuid_inclusion_list = [uuid], mode = 'a')

         # create relationship with hdf5 if needed and modify h5 file uuid in xml references
         if hdf5_count:
            h5_uuid = self.h5_uuid()
            if h5_uuid is None:
               self.create_hdf5_ext()
               h5_uuid = self.h5_uuid()
            self.change_hdf5_uuid_in_hdf5_references(root_node, None, h5_uuid)
            ext_part = rqet.part_name_for_object('obj_EpcExternalPartReference', h5_uuid, prefixed = False)
            ext_node = self.root_for_part(ext_part)
            self.create_reciprocal_relationship(root_node, 'mlToExternalPartProxy', ext_node, 'externalPartProxyToMl')

         # recursively copy in referenced parts where they don't already exist in this model
         for ref_node in rqet.list_obj_references(root_node):
            resident_referred_node = None
            if consolidate:
               resident_referred_node = self.referenced_node(ref_node, consolidate = True)
            if resident_referred_node is None:
               referred_node = other_model.referenced_node(ref_node)
               if referred_node is None:
                  log.warning(f'referred node not found in other model for {rqet.find_tag_text(ref_node, "Title")}; uuid: {rqet.find_tag_text(ref_node, "UUID")}')
               else:
                  referred_part = rqet.part_name_for_part_root(referred_node)
                  if other_model.type_of_part(referred_part) == 'obj_EpcExternalPartReference': continue
                  self.copy_part_from_other_model(other_model, referred_part, consolidate = consolidate)

         resident_uuid = uuid

      else:

         root_node = self.root_for_uuid(resident_uuid)

      # copy relationships where target part is present in this model – this part is source
      other_related_parts = other_model.parts_list_filtered_by_related_uuid(other_model.list_of_parts(),
                                                                            resident_uuid, uuid_is_source = True)
      for related_part in other_related_parts:
#         log.debug('considering source relationship with: ' + str(related_part))
         if related_part in self.parts_forest:
            resident_related_part = related_part
         else:
#           log.warning('skipping relationship between ' + str(part) + ' and ' + str(related_part))
            if consolidate:
               resident_related_uuid = self.consolidation.equivalent_uuid_for_part(related_part, immigrant_model = other_model)
               if resident_related_uuid is None: continue
               resident_related_part = self.part(uuid = resident_related_uuid)
               if resident_related_part is None: continue
            else:
               continue
         if resident_related_part in self.parts_list_filtered_by_related_uuid(self.list_of_parts(), resident_uuid):
            continue
         related_node = self.root_for_part(resident_related_part)
         assert related_node is not None
#         log.debug('creating source relationship with: ' + str(related_part))
         self.create_reciprocal_relationship(root_node, 'sourceObject', related_node, 'destinationObject')

      # copy relationships where target part is present in this model – this part is destination
      other_related_parts = other_model.parts_list_filtered_by_related_uuid(other_model.list_of_parts(),
                                                                            resident_uuid, uuid_is_source = False)
      for related_part in other_related_parts:
#         log.debug('considering destination relationship with: ' + str(related_part))
         if related_part in self.parts_forest:
            resident_related_part = related_part
         else:
#           log.warning('skipping relationship between ' + str(part) + ' and ' + str(related_part))
            if consolidate:
               resident_related_uuid = self.consolidation.equivalent_uuid_for_part(related_part, immigrant_model = other_model)
               if resident_related_uuid is None: continue
               resident_related_part = self.part(uuid = resident_related_uuid)
               if resident_related_part is None: continue
            else:
               continue
         if resident_related_part in self.parts_list_filtered_by_related_uuid(self.list_of_parts(), resident_uuid):
            continue
         related_node = self.root_for_part(resident_related_part)
         assert related_node is not None
#         log.debug('creating destination relationship with: ' + str(related_part))
         self.create_reciprocal_relationship(root_node, 'destinationObject', related_node, 'sourceObject')


   def copy_all_parts_from_other_model(self, other_model, realization = None, consolidate = True):
      """Fully copies parts in from another model, with referenced parts, hdf5 data and relationships.

      arguments:
         other model (Model): the source model from which to copy parts
         realization (int, optional): if present, the realization attribute of property parts
            will be set to this value, instead of the value in use in the other model if any
         consolidate (boolean, default True): if True, where equivalent part already exists in
            this model, do not duplicate but instead note uuids as equivalent, modifying
            references and relationships of other copied parts appropriately

      notes:
         part names already existing in this model are not duplicated;
         default hdf5 file used in this model and assumed in other_model
      """

      assert other_model is not None and other_model is not self

      other_parts_list = other_model.parts()
      if not other_parts_list:
         log.warning('no parts found in other model for merging')
         return

      if consolidate:
         other_parts_list = cons.sort_parts_list(other_model, other_parts_list)

      for part in other_parts_list:
         self.copy_part_from_other_model(other_model, part, realization = realization, consolidate = consolidate)

      if consolidate and self.consolidation is not None:
         self.consolidation.check_map_integrity()


   def wells(self):
      """ Iterable of all WellboreInterpretations associated with the model

      Yields:
         wellbore: instance of :class:`resqpy.organize.WellboreInterpretation`

      :meta common:
      """
      import resqpy.organize  # Imported here to avoid circular imports

      parts = self.parts_list_of_type('WellboreInterpretation')
      for part in parts:
         well_root = self.root_for_part(part)
         well = resqpy.organize.WellboreInterpretation(self, root_node=well_root)
         yield well


   def trajectories(self):
      """ Iterable of all trajectories associated with the model

      Yields:
         trajectory: instance of :class:`resqpy.well.Trajectory`

      :meta common:
      """
      import resqpy.well  # Imported here to avoid circular imports

      parts = self.parts_list_of_type('WellboreTrajectoryRepresentation')
      for part in parts:
         traj_root = self.root_for_part(part)
         traj = resqpy.well.Trajectory(self, trajectory_root=traj_root)
         yield traj

   def md_datums(self):
      """ Iterable of all MdDatum objects associated with the model

      Yields:
         md_datum: instance of :class:`resqpy.well.MdDatum`
      """
      import resqpy.well  # Imported here to avoid circular imports

      parts = self.parts_list_of_type('MdDatum')
      for part in parts:
         datum_root = self.root_for_part(part)
         datum = resqpy.well.MdDatum(self, md_datum_root=datum_root)
         yield datum

   def sort_parts_list_by_timestamp(self, parts_list):
      """Returns a copy of the parts list sorted by citation block creation date, with the newest first."""

      if parts_list is None: return None
      if len(parts_list) == 0: return []
      sort_list = []
      for index, part in enumerate(parts_list):
         timestamp = rqet.find_nested_tags_text(self.root_for_part(part), ['Citation', 'Creation'])
         sort_list.append((timestamp, index))
      sort_list.sort()
      results = []
      for timestamp, index in reversed(sort_list):
         results.append(parts_list[index])
      return results



def new_model(epc_file):
   """Returns a new, empty Model object with basics and hdf5 ext part set up."""

   return Model(epc_file = epc_file, new_epc = True, create_basics = True, create_hdf5_ext = True)<|MERGE_RESOLUTION|>--- conflicted
+++ resolved
@@ -8,18 +8,14 @@
 
 import os
 import copy
+import getpass
 import shutil
+import warnings
 import zipfile as zf
-import getpass
 
 import numpy as np
 import h5py
-<<<<<<< HEAD
-
-=======
-import warnings
-import zipfile as zf
->>>>>>> c73136f9
+
 # import xml.etree.ElementTree as et
 # from lxml import etree as et
 
