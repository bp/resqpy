--- conflicted
+++ resolved
@@ -184,18 +184,6 @@
         if not known_keyword(key):
             return False
         if key in [
-<<<<<<< HEAD
-            "IW",
-            "JW",
-            "L",
-            "LAYER",
-            "IRELPM",
-            "CELL",
-            "SECT",
-            "FLOWSECT",
-            "ZONE",
-            "IPTN",
-=======
                 "IW",
                 "JW",
                 "L",
@@ -206,7 +194,6 @@
                 "FLOWSECT",
                 "ZONE",
                 "IPTN",
->>>>>>> 4d3a0ae7
         ]:
             return int(value) > 0
         elif key == "GRID":
@@ -274,13 +261,7 @@
 
     if column_list is not None:
         for column in column_list:
-<<<<<<< HEAD
-            assert (
-                column.upper() in wellspec_dict
-            ), "unrecognized wellspec column name " + str(column)
-=======
             assert (column.upper() in wellspec_dict), "unrecognized wellspec column name " + str(column)
->>>>>>> 4d3a0ae7
     selecting = bool(column_list)
 
     well_dict = {}
@@ -308,7 +289,6 @@
     return well_dict
 
 
-<<<<<<< HEAD
 def get_well_pointers(wellspec_file: str) -> Dict[str, int]:
     """Gets the file locations of each well in the wellspec file for optimised processing of the data.
 
@@ -323,18 +303,12 @@
     with open(wellspec_file, "r") as file:
         while True:
             found = kf.find_keyword(file, "WELLSPEC")
-=======
-    with open(wellspec_file, "r") as fp:
-        while True:
-            found = kf.find_keyword(fp, "WELLSPEC")
->>>>>>> 4d3a0ae7
             if not found:
                 break
             line = file.readline()
             words = line.split()
             assert len(words) >= 2, "missing well name after WELLSPEC keyword"
             well_name = words[1]
-<<<<<<< HEAD
             well_pointers[well_name] = file.tell()
 
     return well_pointers
@@ -425,75 +399,4 @@
         log.warning(f"skipping null wellspec data for well {well_name}")
         return
 
-    return pd.DataFrame(data)
-=======
-            if well and well_name.upper() != well.upper():
-                continue
-            if column_list is None:
-                well_dict[well_name] = None
-                continue
-            kf.skip_blank_lines_and_comments(fp)
-            line = kf.strip_trailing_comment(fp.readline()).upper()
-            columns_present = line.split()
-            if selecting:
-                column_map = np.full((len(column_list),), -1, dtype = int)
-                for i in range(len(column_list)):
-                    column = column_list[i].upper()
-                    if column in columns_present:
-                        column_map[i] = columns_present.index(column)
-                df_col = column_list
-            else:
-                df_col = columns_present
-            data = {col: [] for col in df_col}
-            all_null = True
-            while True:
-                kf.skip_comments(fp)
-                if kf.blank_line(fp):
-                    break  # unclear from Nexus doc what marks end of table
-                if kf.specific_keyword_next(fp, "WELLSPEC") or kf.specific_keyword_next(fp, "WELLMOD"):
-                    break
-                line = kf.strip_trailing_comment(fp.readline())
-                words = line.split()
-                assert len(words) >= len(columns_present), \
-                    f"insufficient data in line of wellspec table {well} [{line}]"
-                if selecting:
-                    for col_index, col in enumerate(column_list):
-                        if column_map[col_index] < 0:
-                            if column_list[col_index].upper() == "GRID":
-                                data[col].append("ROOT")
-                            else:
-                                data[col].append(np.NaN)
-                        else:
-                            v = words[column_map[col_index]]
-                            if v == "NA":
-                                data[col].append(np.NaN)
-                            elif v == "#":
-                                data[col].append(v)
-                            else:
-                                data[col].append(wellspec_dtype[col.upper()](v))
-                        if not pd.isnull(data[col][-1]):
-                            all_null = False
-                else:
-                    for col, v in zip(columns_present, words[:len(columns_present)]):
-                        if v == "NA":
-                            data[col].append(np.NaN)
-                        elif v == "#":
-                            data[col].append(v)
-                        else:
-                            data[col].append(wellspec_dtype[col](v))
-                        if not pd.isnull(data[col][-1]):
-                            all_null = False
-            if all_null:
-                log.warning(f"skipping null wellspec data for well {well_name}")
-                continue
-            data = {k: v for k, v in data.items() if v}
-            df = pd.DataFrame(data, columns = df_col)
-            if well:
-                well_dict[well] = df
-                break  # NB. if more than one table for a well, this function returns first, Nexus uses last
-            well_dict[well_name] = df
-
-    # log.debug(f'load-wellspecs returning:\n{well_dict}')
-
-    return well_dict
->>>>>>> 4d3a0ae7
+    return pd.DataFrame(data)