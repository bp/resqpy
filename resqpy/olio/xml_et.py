"""xml_et.py: Resqml xml element tree utilities module."""

import logging

log = logging.getLogger(__name__)

import os
<<<<<<< HEAD
from functools import lru_cache
=======
import uuid
>>>>>>> 8750da6d

# import xml element tree parse method and classes here to allow single point for switching between lxml and etree
# alternative to lxml.etree: xml.etree.ElementTree
from lxml.etree import (  # type: ignore
    Element, ElementTree, SubElement, _Element,  # noqa
    parse)

import resqpy.olio.uuid as bu
from resqpy.olio.xml_namespaces import curly_namespace as cns
from resqpy.olio.xml_namespaces import inverse_namespace as inv_ns
from resqpy.olio.xml_namespaces import namespace as ns

pretend_to_be_fesapi = False
use_fesapi_quirks = True

if use_fesapi_quirks:
    null_xml_text = '\n'
else:
    null_xml_text = ''


def strip_path(full_path):
    """Returns the filename part of full_path with any directory path removed.

    :meta private:
    """

    return os.path.basename(full_path)


def stripped_of_prefix(s):
    """Returns a simplified version of an xml tag or other str with any {xsd defining prefix} stripped off."""

    if s is None:
        return None
    p = s.rfind('}')
    if p >= 0:
        return s[p + 1:]
    return s[s.rfind(':') + 1:]


@lru_cache()
def colon_prefixed(curly_prefixed):
    """Returns a version of an xml tag with {url} prefix replaced with nsi: equivalent; also returns the nsi prefix."""
    if not curly_prefixed:
        return None, None
    if curly_prefixed[0] != '{':
        colon = curly_prefixed.find(':')
        if colon == -1:
            return curly_prefixed, None
        return curly_prefixed, curly_prefixed[:colon]
    pre_end = curly_prefixed.rfind('}')
    try:
        pre_colon = inv_ns[curly_prefixed[1:pre_end]]
    except Exception:
        return curly_prefixed, None
    return pre_colon + ':' + curly_prefixed[pre_end + 1:], pre_colon


@lru_cache()
def match(xml_name, name):
    """Returns True if the xml_name stripped of prefix matches name."""
    len_name = len(name)
    try:
        ch = xml_name[-len_name - 1]
    except IndexError:
        try:
            return xml_name[-len_name:] == name
        except IndexError:
            return False
    if ch != '}' and ch != ':':
        return False
    return xml_name[-len_name:] == name


def find_tag(root, tag_name, must_exist = False):
    """Finds the first child in xml node with a (prefix-stripped) tag matching given tag name."""

    if root is None:
        return None
    for child in root:
        if match(child.tag, tag_name):
            return child
    if must_exist:
        raise ValueError(f"Expected tag {tag_name} not found in root {root}")
    return None


def find_tag_text(root, tag_name, must_exist = False):
    """Finds the first child in xml node with a tag matching given tag name; returns stripped text field."""

    if root is None:
        return None
    for child in root:
        if match(child.tag, tag_name):
            return node_text(child)
    if must_exist:
        raise ValueError(f"Expected tag {tag_name} not found in root {root}")
    return None


def find_tag_bool(root, tag_name, must_exist = False):
    """Finds the first child in xml node with a tag matching given tag name; returns stripped text field as bool."""

    if root is None:
        return None
    for child in root:
        if match(child.tag, tag_name):
            return node_bool(child)
    if must_exist:
        raise ValueError(f"Expected tag {tag_name} not found in root {root}")
    return None


def find_tag_int(root, tag_name, must_exist = False):
    """Finds the first child in xml node with a tag matching given tag name; returns stripped text field as int."""

    if root is None:
        return None
    for child in root:
        if match(child.tag, tag_name):
            return node_int(child)
    if must_exist:
        raise ValueError(f"Expected tag {tag_name} not found in root {root}")
    return None


def find_tag_float(root, tag_name, must_exist = False):
    """Finds the first child in xml node with a tag matching given tag name; returns stripped text field as float."""

    if root is None:
        return None
    for child in root:
        if match(child.tag, tag_name):
            return node_float(child)
    if must_exist:
        raise ValueError(f"Expected tag {tag_name} not found in root {root}")
    return None


def find_nested_tags(root, tag_list):
    """Follows a list of tags in a nested xml hierarchy, returning the node at the deepest level."""

    if not tag_list:
        return None
    head = find_tag(root, tag_list[0])
    if head is None:
        return None
    if len(tag_list) == 1:
        return head
    return find_nested_tags(head, tag_list[1:])


def find_nested_tags_cast(root, tag_list, dtype = None):
    """Return value of nested tags as desired dtype.

    Follows a list of tags in a nested xml hierarchy, returning the stripped text of the node at the deepest level.
    """

    cast_func = {
        int: node_int,
        float: node_float,
        bool: node_bool,
        str: node_text,
        None: lambda x: x,
    }[dtype]

    node = find_nested_tags(root, tag_list)
    return cast_func(node)


def find_nested_tags_text(root, tag_list):
    """Return stripped text of node at deepest level of xml hierarchy.
    
    arguments:
        tag_list (list of str): list of tags in a nested xml hierarchy
    """

    node = find_nested_tags(root, tag_list)
    return node_text(node)


def find_nested_tags_bool(root, tag_list):
    """Return stripped text of node at deepest level of xml hierarchy as a bool.
    
    arguments:
        tag_list (list of str): list of tags in a nested xml hierarchy
    """
    node = find_nested_tags(root, tag_list)
    return node_bool(node)


def find_nested_tags_int(root, tag_list):
    """Return stripped text of node at deepest level of xml hierarchy as an int.
    
    arguments:
        tag_list (list of str): list of tags in a nested xml hierarchy
    """
    node = find_nested_tags(root, tag_list)
    return node_int(node)


def find_nested_tags_float(root, tag_list):
    """Return stripped text of node at deepest level of xml hierarchy as a float.
    
    arguments:
        tag_list (list of str): list of tags in a nested xml hierarchy
    """
    node = find_nested_tags(root, tag_list)
    return node_float(node)


def count_tag(root, tag_name):
    """Returns the number of children in xml node with a (prefix-stripped) tag matching given tag name."""

    if root is None:
        return None
    count = 0
    for child in root:
        if match(child.tag, tag_name):
            count += 1
    return count


def list_of_tag(root, tag_name):
    """Returns a list of children in xml node with a (prefix-stripped) tag matching given tag name."""

    if root is None:
        return None
    results = []
    for child in root:
        if match(child.tag, tag_name):
            results.append(child)
    return results


def list_of_descendant_tag(root, tag_name):
    """Returns a list of descendants in xml node tree with a (prefix-stripped) tag matching given tag name."""

    if root is None:
        return None
    results = []
    for child in root.iterdescendants():
        if match(child.tag, tag_name):
            results.append(child)
    return results


def list_obj_references(root, skip_hdf5 = True):
    """Returns list of nodes of type DataObjectReference."""

    if skip_hdf5 and match(root.tag, 'HdfProxy'):
        return []
    for v in root.attrib.values():
        if match(v, 'DataObjectReference'):
            return [root]

    refs = []
    for child in root:
        refs.extend(list_obj_references(child, skip_hdf5))

    return refs


def cut_obj_references(root, uuids_to_be_cut):
    """Deletes any object reference nodes to uuids in given list."""

    if root is None or not uuids_to_be_cut:
        return
    for child in root:
        if node_type(child) == 'DataObjectReference':
            referred_uuid = bu.uuid_from_string(find_tag_text(child, 'UUID', must_exist = True))
            for cut_uuid in uuids_to_be_cut:
                if bu.matching_uuids(referred_uuid, cut_uuid):
                    root.remove(child)
                    break
        else:
            cut_obj_references(child, uuids_to_be_cut)


def cut_nodes_of_types(root, types_to_be_cut):
    """Deletes any nodes of a type matching one in the given list."""

    if root is None or not types_to_be_cut:
        return
    for child in root:
        if node_type(child) in types_to_be_cut:
            root.remove(child)  # hope this doesn't mess up the iteration
        else:
            cut_nodes_of_types(child, types_to_be_cut)


def cut_extra_metadata(root):
    """Removes all the extra metadata children under root node."""

    for child in root:
        if child.tag == 'ExtraMetadata':
            root.remove(child)


def content_type(content_type_str):
    """Returns the actual type, as embedded in an xml ContentType attribute; application and version are disregarded."""

    if content_type_str is None:
        return None
    if 'type=' in content_type_str:
        return content_type_str[content_type_str.rfind('type=') + 5:]

    #   if ':' in content_type_str:
    #      return content_type_str[content_type_str.rfind(':') + 1:]
    return content_type_str


def node_type(node, is_rels = False, strip_obj = False):
    """Returns the type as held in attributes of xml node; defining authority is stripped out."""

    if node is None:
        return None
    result = None
    if is_rels:
        if 'Type' not in node.attrib.keys():
            return None
        type_str = node.attrib['Type']
        result = type_str[type_str.rfind('/') + 1:]
    else:
        for key, value in node.attrib.items():
            if match(key, 'type'):
                result = stripped_of_prefix(value)
                break
    if result and strip_obj and result.startswith('obj_'):
        result = result[4:]
    return result


def print_xml_tree(root,
                   level = 0,
                   max_level = None,
                   strip_tag_refs = True,
                   to_log = False,
                   log_level = None,
                   max_lines = 0,
                   line_count = 0):
    """Print an xml tree in an indented semi-readable format; return accumulated number of lines."""

    if root is None or (max_level is not None and level > max_level):
        return line_count
    if log_level is not None:
        to_log = True
    if log_level is None or log_level == 'info':
        print_fn = log.info
    elif log_level == 'debug':
        print_fn = log.debug
    elif log_level in ['warn', 'warning']:
        print_fn = log.warning
    elif log_level == 'error':
        print_fn = log.error
    else:
        print_fn = log.critical
    if max_lines and line_count >= max_lines:
        if line_count == max_lines:
            message = '(...xml tree output truncated after ' + str(max_lines) + ' lines)'
            if to_log:
                print_fn(message)
            else:
                print(message)
            line_count += 1
        return line_count

    value = root.text
    type_attr = None
    if strip_tag_refs:
        tag = stripped_of_prefix(root.tag)
        attrib_dict = {}
        for key in root.attrib.keys():
            stripped_key = stripped_of_prefix(key)
            attrib_dict[stripped_key] = root.attrib[key]
            if stripped_key == 'type':
                type_attr = stripped_of_prefix(root.attrib[key])
    else:
        tag = root.tag
        attrib_dict = root.attrib
        for key in root.attrib.keys():
            if stripped_of_prefix(key) == 'type':
                type_attr = root.attrib[key]
    if to_log:
        message = (3 * level * ' ') + tag + ' # ' + str(attrib_dict)
        if type_attr is not None:
            message += ' ## ' + type_attr
        if value is not None:
            message += ' ### ' + root.text.replace('\n', '\\n')
        print_fn(message)
    else:
        print((3 * level * ' ') + tag, '#', attrib_dict, end = ' ')
        if type_attr is not None:
            print('##', type_attr, end = ' ')
        if value is not None:
            print('###', root.text.replace('\n', '\\n'), end = '')
        print('')
    line_count += 1
    for child in root:
        line_count = print_xml_tree(child,
                                    level = level + 1,
                                    max_level = max_level,
                                    strip_tag_refs = strip_tag_refs,
                                    to_log = to_log,
                                    log_level = log_level,
                                    max_lines = max_lines,
                                    line_count = line_count)
        if line_count > max_lines:
            break
    return line_count


def uuid_in_part_name(part_name, return_uuid_str = False):
    """Returns uuid as embedded in part name."""

    # This might not always work
    if part_name is None:
        return None
    hex = None
    if part_name[-4:] == '.xml' and len(part_name) >= 40:
        hex = part_name[-40:-4]
    elif part_name[-9:] == '.xml.rels' and len(part_name) >= 45:
        hex = part_name[-45:-9]
    if hex is None:
        return None
    if return_uuid_str:
        return hex
    return uuid.UUID(hex)


def part_name_for_object(obj_type, uuid, prefixed = False, epc_subdir = None):
    """Returns the standard part name comprised of the object type, uuid and .xml extension."""

    if prefixed and (pretend_to_be_fesapi or use_fesapi_quirks) and obj_type[0] != '/':
        prefix = '/'
    else:
        prefix = ''
    if not obj_type.startswith('obj_'):
        prefix += 'obj_'
    if epc_subdir:
        if not epc_subdir.endswith('/'):
            epc_subdir += '/'
        prefix = epc_subdir + prefix
    return prefix + obj_type + '_' + str(uuid) + '.xml'


def rels_part_name_for_part(part_name):
    """Returns the paired relationships part name for the given part name."""

    pn = stripped_of_prefix(part_name)
    if pn is None or len(pn) == 0:
        return None
    dir_place = pn.rfind('/')
    if dir_place == -1:
        return '_rels/' + pn + '.rels'
    if dir_place == 0:
        return '_rels' + pn + '.rels'
    if dir_place == len(pn) - 1:
        return None
    return pn[:dir_place + 1] + '_rels' + pn[dir_place:] + '.rels'


def uuid_for_part_root(root):
    """Returns uuid as stored in xml attribs for root."""

    if root is None:
        return None
    uuid_str = root.attrib.get('uuid')
    if not uuid_str:
        return None
    return bu.uuid_from_string(uuid_str)


def patch_uuid_in_part_root(root, uuid):
    """Returns modified part name with uuid swapped to uuid argument; root attrib is also changed."""

    if root is None or uuid is None:
        return None
    # This might not always work
    root.attrib['uuid'] = str(uuid)
    return part_name_for_part_root(root)


def part_name_for_part_root(root, is_rels = False, epc_subdir = None):
    """Returns the part name given the root node for the part's xml."""

    if root is None:
        return None
    obj_type = node_type(root, is_rels = is_rels)
    uuid = uuid_for_part_root(root)
    if obj_type is None or uuid is None:
        return None
    return part_name_for_object(obj_type, uuid, epc_subdir = epc_subdir)


# the next two functions aren't really much to do with the xml element tree


def find_in_ordered_data(value, array_1d):
    """Returns the index in the ordered list-like array of value; or None if not present."""

    def find_in_subset(value, array_1d, start, end):
        # recursive binary split
        if start >= end:
            return None
        mid = start + (end - start) // 2
        sample = array_1d[mid]
        if sample == value:
            while mid > 0 and array_1d[mid - 1] == value:
                mid -= 1
            return mid
        if sample > value:
            return find_in_subset(value, array_1d, start, mid)
        if mid == start:
            mid += 1
        return find_in_subset(value, array_1d, mid, end)

    return find_in_subset(value, array_1d, 0, len(array_1d))


def simplified_data_type(array_dtype):
    """Returns a simplified string version of the elemental data type (typically for a numpy or hdf5 array)."""

    str_dtype = str(array_dtype)
    if str_dtype.startswith('int'):
        return 'int'
    if str_dtype.startswith('float') or str_dtype.startswith('real'):
        return 'float'
    if str_dtype.startswith('bool'):
        return 'bool'
    return str_dtype


# following functions mostly previously in resqml_print.py


def bool_from_text(text):
    """Returns boolean value for string 'true' or 'false'; anything else results in None."""

    if text is None:
        return None
    if text.strip().lower() == 'true':
        return True
    if text.strip().lower() == 'false':
        return False
    return None


def node_text(node, unknown_if_none = False):
    """Returns stripped node text or 'unknown' if node is None or text is blank or newline."""

    if node is None or node.text is None:
        return 'unknown' if unknown_if_none else None
    text = node.text.strip()
    if len(text):
        return text
    return 'unknown' if unknown_if_none else None


def node_bool(node):
    """Returns stripped node text as bool, or None."""

    if node is None:
        return None
    return bool_from_text(node.text)


def node_int(node):
    """Returns stripped node text as int, or None."""

    if node is None:
        return None
    text = node.text.strip()
    if text.lower() == 'none':
        return None
    if len(text):
        return int(text)
    return None


def node_float(node):
    """Returns stripped node text as float, or None."""

    if node is None:
        return None
    text = node.text.strip()
    if text.lower() == 'none':
        return None
    if len(text):
        return float(text)
    return None


def length_units_from_node(node):
    """Returns standard length units string based on node text, or 'unknown'."""

    if node is None or node.text == '' or node.text == '\n':
        return 'unknown'
    else:
        return node.text.strip()


def time_units_from_node(node):
    """Returns standard time units string based on node text, or 'unknown'."""

    if node is None or node.text == '' or node.text == '\n':
        return 'unknown'
    else:
        return node.text.strip()


def xyz_handedness(xy_axes: str, z_inc_down: bool):
    """Return xyz true handedness as 'left', 'right' or 'unknown'."""

    if xy_axes is None or z_inc_down is None:
        return 'unknown'
    xy_axes_split = xy_axes.lower().split()
    if len(xy_axes_split) != 2:
        return 'unknown'
    if xy_axes_split not in [
        ['easting', 'northing'],
        ['northing', 'easting'],  # only these 6 options allowed in resqml
        ['westing', 'southing'],
        ['southing', 'westing'],
        ['northing', 'westing'],
        ['westing', 'northing']
    ]:
        return 'unknown'
    right_handed = z_inc_down
    if xy_axes_split in [['easting', 'northing'], ['westing', 'southing'], ['northing', 'westing']]:
        right_handed = not right_handed
    if right_handed:
        return 'right'
    else:
        return 'left'


def ijk_handedness(geom_node):
    """Returns ijk true handedness as 'left', 'right' or 'unknown'.
    
    arguments:
        geom_node: GridIsRightHanded node in grid geometry node.
    """

    if geom_node is None:
        return 'unknown'
    right_handed = bool_from_text(node_text(find_tag(geom_node, 'GridIsRighthanded')))
    if right_handed is None:
        return 'unknown'
    if right_handed:
        return 'right'
    return 'left'


def citation_title_for_node(node):
    """Looks for a citation node as a child of node and returns the title text."""

    return find_nested_tags_text(node, ['Citation', 'Title'])


def creation_date_for_node(node):
    """Looks for a citation node as a child of node and returns the creation (date-time) text."""

    return find_nested_tags_text(node, ['Citation', 'Creation'])


def write_xml_node(xml_fp, root, level = 0, namespace_keys = []):
    """Recursively write an xml node to an open file; return number of nodes written."""
    if root is None:
        return 0
    ns_keys = namespace_keys.copy()

    tag, pre_colon = colon_prefixed(root.tag)

    if pre_colon == 'content_types':
        tag = tag[14:]
        ct_special = True
    elif pre_colon == 'rels':
        tag = tag[5:]
        ct_special = True
    else:
        ct_special = False

    line = 3 * level * ' ' + '<' + tag  # todo: if any tags involve special characters, use _escaped_text(tag)
    if pre_colon and pre_colon not in ns_keys:
        line += ' xmlns'
        if not ct_special:
            line += ':' + pre_colon
        line += '="' + ns[pre_colon] + '"'
        ns_keys.append(pre_colon)

    attrib_ns_list = []
    attrib_list = []
    type_pre_colon = None
    for key, val in root.attrib.items():
        colon_attrib_key, pre_colon_attrib = colon_prefixed(key)
        if pre_colon_attrib and pre_colon_attrib not in ns_keys:
            attrib_ns_list.append(pre_colon_attrib)
        if match(key, 'type'):
            type_attr, type_pre_colon = colon_prefixed(val)
            attrib_list.append(colon_attrib_key + '="' + type_attr + '"')
        elif ct_special and colon_attrib_key == 'PartName' and val.startswith('obj_'):
            attrib_list.append(colon_attrib_key + '="/' + val + '"')
        else:
            attrib_list.append(colon_attrib_key + '="' + val + '"')

    for attrib_ns in attrib_ns_list:
        line += ' xmlns:' + attrib_ns + '="' + ns[attrib_ns] + '"'
        ns_keys.append(attrib_ns)
    if type_pre_colon and type_pre_colon not in ns_keys:  # must be included in the local xml line?
        line += ' xmlns:' + type_pre_colon + '="' + ns[type_pre_colon] + '"'
        ns_keys.append(type_pre_colon)

    if attrib_list:
        line += ' ' + ' '.join(attrib_list)

    node_count = 1
    len_root = len(root)
    if ct_special and len_root == 0:
        line += '/>\n'
        xml_fp.write(line.encode())
    else:
        line += '>'
        if root.text and not root.text.isspace():
            line += root.text.replace('&', '&amp;').replace('<', '&lt;').replace('>', '&gt;')
        xml_fp.write(line.encode())

        indentation = ''
        if len_root:
            xml_fp.write(b'\n')
            indentation = 3 * level * ' '
            for child in root:
                node_count += write_xml_node(xml_fp, child, level = level + 1, namespace_keys = ns_keys)

        line = indentation + '</' + tag + '>\n'
        xml_fp.write(line.encode())

    return node_count


def write_xml(xml_fp, tree, standalone = None):
    """Write an xml tree to file in an indented format; gSOAP/FESAPI compatible; return number of nodes written."""

    #   print('-------------------------------------------------------------------------------------') # debug
    line = '<?xml version="1.0" encoding="UTF-8"'
    if standalone is not None:
        line += ' standalone="' + standalone + '"'
    line += '?>\n'
    xml_fp.write(line.encode())
    #   print(line, end = '')  # debug
    nodes = write_xml_node(xml_fp, tree.getroot())

    return nodes


def load_metadata_from_xml(node):
    """Loads the ExtraMetaData stored in a RESQML part as a dictionary."""

    if node is None:
        return None
    extra_metadata = {}
    meta_nodes = list_of_tag(node, 'ExtraMetadata')
    for meta in meta_nodes:
        name = find_tag_text(meta, 'Name')
        value = find_tag_text(meta, 'Value')
        extra_metadata[name] = value
    return extra_metadata


def create_metadata_xml(node, extra_metadata):
    """Writes the xml for the given metadata dictionary."""

    if extra_metadata:
        for data in extra_metadata.keys():
            metadata = SubElement(node, cns['resqml2'] + 'ExtraMetadata')
            metadata.set(cns['xsi'] + 'type', cns['resqml2'] + 'NameValuePair')
            metadata.text = null_xml_text

            name = SubElement(metadata, cns['resqml2'] + 'Name')
            name.set(cns['xsi'] + 'type', cns['xsd'] + 'string')
            name.text = str(data)

            value = SubElement(metadata, cns['resqml2'] + 'Value')
            value.set(cns['xsi'] + 'type', cns['xsd'] + 'string')
            value.text = str(extra_metadata[data])

    return node


def is_node(obj):
    """Returns True if type of object is element tree node; False otherwise."""

    # note: only tested for lxml

    return type(obj) is _Element or type(obj) is Element<|MERGE_RESOLUTION|>--- conflicted
+++ resolved
@@ -5,11 +5,8 @@
 log = logging.getLogger(__name__)
 
 import os
-<<<<<<< HEAD
 from functools import lru_cache
-=======
 import uuid
->>>>>>> 8750da6d
 
 # import xml element tree parse method and classes here to allow single point for switching between lxml and etree
 # alternative to lxml.etree: xml.etree.ElementTree
