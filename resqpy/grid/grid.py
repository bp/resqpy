--- conflicted
+++ resolved
@@ -3,7 +3,7 @@
 # note: only IJK Grid format supported at present
 # see also rq_import.py
 
-version = '7th February 2022'
+version = '21st December 2021'
 
 # Nexus is a registered trademark of the Halliburton Company
 
@@ -14,7 +14,6 @@
 
 import numpy as np
 
-import resqpy.grid_surface as rqgs
 import resqpy.olio.grid_functions as gf
 import resqpy.olio.uuid as bu
 import resqpy.olio.write_hdf5 as rwh5
@@ -72,13 +71,13 @@
 
     def __init__(self,
                  parent_model,
-                 uuid=None,
-                 grid_root=None,
-                 find_properties=True,
-                 geometry_required=True,
-                 title=None,
-                 originator=None,
-                 extra_metadata={}):
+                 uuid = None,
+                 grid_root = None,
+                 find_properties = True,
+                 geometry_required = True,
+                 title = None,
+                 originator = None,
+                 extra_metadata = {}):
         """Create a Grid object and optionally populate from xml tree.
 
         arguments:
@@ -142,12 +141,12 @@
         self.time_index = None  #: optional time index for dynamic geometry
         self.time_series_uuid = None  #: optional time series for dynamic geometry
 
-        super().__init__(model=parent_model,
-                         uuid=uuid,
-                         title=title,
-                         originator=originator,
-                         extra_metadata=extra_metadata,
-                         root_node=grid_root)
+        super().__init__(model = parent_model,
+                         uuid = uuid,
+                         title = title,
+                         originator = originator,
+                         extra_metadata = extra_metadata,
+                         root_node = grid_root)
 
         if not self.title:
             self.title = 'ROOT'
@@ -203,8 +202,8 @@
         """Alias for root."""
         return self.root
 
-    def set_modified(self, update_xml=False, update_hdf5=False):
-        """Assigns a new uuid to this grid; also calls set_modified() for parent model.
+    def set_modified(self, update_xml = False, update_hdf5 = False):
+        """Deprecated: Assigns a new uuid to this grid; also calls set_modified() for parent model.
 
         arguments:
            update_xml (boolean, default False): if True, the uuid is modified in the xml tree
@@ -225,7 +224,7 @@
            NB: relationships are not updated by this function, including the relationship to the
            hdf5 external part
         """
-
+        warnings.warn('Deprecated: This method is being removed', DeprecationWarning)
         old_uuid = self.uuid
         self.uuid = bu.new_uuid()
         if old_uuid is not None:
@@ -239,14 +238,14 @@
         if update_hdf5:
             hdf5_uuid_list = self.model.h5_uuid_list(self.root)
             for ext_uuid in hdf5_uuid_list:
-                hdf5_file = self.model.h5_access(ext_uuid, mode='r+')
+                hdf5_file = self.model.h5_access(ext_uuid, mode = 'r+')
                 rwh5.change_uuid(hdf5_file, old_uuid, self.uuid)
         if update_xml and update_hdf5:
             self.model.change_uuid_in_hdf5_references(self.root, old_uuid, self.uuid)
         self.model.set_modified()
         return self.uuid
 
-    def cell_count(self, active_only=False, non_pinched_out_only=False, geometry_defined_only=False):
+    def cell_count(self, active_only = False, non_pinched_out_only = False, geometry_defined_only = False):
         """Returns number of cells in grid; optionally limited by active, non-pinched-out, or having geometry.
 
         arguments:
@@ -264,7 +263,7 @@
         if not (active_only or non_pinched_out_only or geometry_defined_only):
             return np.prod(self.extent_kji)
         if non_pinched_out_only:
-            self.pinched_out(cache_pinchout_array=True)
+            self.pinched_out(cache_pinchout_array = True)
             return self.pinchout.size - np.count_nonzero(self.pinchout)
         if active_only:
             if self.all_inactive:
@@ -274,7 +273,7 @@
             else:
                 geometry_defined_only = True
         if geometry_defined_only:
-            if geometry_defined_for_all_cells(self, cache_array=True):
+            if geometry_defined_for_all_cells(self, cache_array = True):
                 return np.prod(self.extent_kji)
             return np.count_nonzero(self.array_cell_geometry_is_defined)
         return None
@@ -315,9 +314,9 @@
 
         k0s, ji0s = divmod(c0s, self.nj * self.ni)
         j0s, i0s = divmod(ji0s, self.ni)
-        return np.stack((k0s, j0s, i0s), axis=-1)
-
-    def resolve_geometry_child(self, tag, child_node=None):
+        return np.stack((k0s, j0s, i0s), axis = -1)
+
+    def resolve_geometry_child(self, tag, child_node = None):
         """If xml child node is None, looks for tag amongst children of geometry root.
 
         arguments:
@@ -341,7 +340,7 @@
         if self.k_gap_after_array is None:
             self.k_raw_index_array = None
             return
-        self.k_raw_index_array = np.empty((self.nk,), dtype=int)
+        self.k_raw_index_array = np.empty((self.nk,), dtype = int)
         gap_count = 0
         for k in range(self.nk):
             self.k_raw_index_array[k] = k + gap_count
@@ -371,7 +370,7 @@
             self.parent_window = parent_window
             self.is_refinement = self_is_refinement
 
-    def actual_pillar_shape(self, patch_metadata=False, tolerance=0.001):
+    def actual_pillar_shape(self, patch_metadata = False, tolerance = 0.001):
         """Returns actual shape of pillars.
 
         arguments:
@@ -387,7 +386,7 @@
            preserved unless the create_xml() method is called, followed at some point with model.store_epc()
         """
 
-        pillar_shape = gf.actual_pillar_shape(self.points_ref(masked=False), tolerance=tolerance)
+        pillar_shape = gf.actual_pillar_shape(self.points_ref(masked = False), tolerance = tolerance)
         if patch_metadata:
             self.pillar_shape = pillar_shape
         return pillar_shape
@@ -418,9 +417,9 @@
         """
 
         # todo: recheck the description of split pillar arrays given in the doc string
-        cell_geometry_is_defined(self, cache_array=True)
-        pillar_geometry_is_defined(self, cache_array=True)
-        self.point(cache_array=True)
+        cell_geometry_is_defined(self, cache_array = True)
+        pillar_geometry_is_defined(self, cache_array = True)
+        self.point(cache_array = True)
         if self.has_split_coordinate_lines:
             split_root = None
             if not hasattr(self, 'split_pillar_indices_cached'):
@@ -429,11 +428,11 @@
                 pillar_indices_root = rqet.find_tag(split_root, 'PillarIndices')
                 h5_key_pair = self.model.h5_uuid_and_path_for_node(pillar_indices_root)
                 self.model.h5_array_element(h5_key_pair,
-                                            index=None,
-                                            cache_array=True,
-                                            object=self,
-                                            array_attribute='split_pillar_indices_cached',
-                                            dtype='int')
+                                            index = None,
+                                            cache_array = True,
+                                            object = self,
+                                            array_attribute = 'split_pillar_indices_cached',
+                                            dtype = 'int')
             if not hasattr(self, 'cols_for_split_pillars'):
                 if split_root is None:
                     split_root = self.resolve_geometry_child('SplitCoordinateLines')
@@ -441,19 +440,19 @@
                 cpscl_elements_root = rqet.find_tag(cpscl_root, 'Elements')
                 h5_key_pair = self.model.h5_uuid_and_path_for_node(cpscl_elements_root)
                 self.model.h5_array_element(h5_key_pair,
-                                            index=None,
-                                            cache_array=True,
-                                            object=self,
-                                            array_attribute='cols_for_split_pillars',
-                                            dtype='int')
+                                            index = None,
+                                            cache_array = True,
+                                            object = self,
+                                            array_attribute = 'cols_for_split_pillars',
+                                            dtype = 'int')
                 cpscl_cum_length_root = rqet.find_tag(cpscl_root, 'CumulativeLength')
                 h5_key_pair = self.model.h5_uuid_and_path_for_node(cpscl_cum_length_root)
                 self.model.h5_array_element(h5_key_pair,
-                                            index=None,
-                                            cache_array=True,
-                                            object=self,
-                                            array_attribute='cols_for_split_pillars_cl',
-                                            dtype='int')
+                                            index = None,
+                                            cache_array = True,
+                                            object = self,
+                                            array_attribute = 'cols_for_split_pillars_cl',
+                                            dtype = 'int')
 
     def column_is_inactive(self, col_ji0):
         """Returns True if all the cells in the specified column are inactive.
@@ -471,13 +470,13 @@
         return np.all(self.inactive[:, col_ji0[0], col_ji0[1]])
 
     def write_hdf5_from_caches(self,
-                               file=None,
-                               mode='a',
-                               geometry=True,
-                               imported_properties=None,
-                               write_active=None,
-                               stratigraphy=True,
-                               expand_const_arrays=False):
+                               file = None,
+                               mode = 'a',
+                               geometry = True,
+                               imported_properties = None,
+                               write_active = None,
+                               stratigraphy = True,
+                               expand_const_arrays = False):
         """Create or append to an hdf5 file.
         
         Writes datasets for the grid geometry (and parent grid mapping) and properties from cached arrays.
@@ -489,18 +488,18 @@
         _write_hdf5_from_caches(self, file, mode, geometry, imported_properties, write_active, stratigraphy,
                                 expand_const_arrays)
 
-    def write_hdf5(self, expand_const_arrays=False):
+    def write_hdf5(self, expand_const_arrays = False):
         """Writes grid geometry arrays to hdf5 (thin wrapper around write_hdf5_from_caches().
 
         :meta common:
         """
 
-        self.write_hdf5_from_caches(mode='a',
-                                    geometry=True,
-                                    imported_properties=None,
-                                    write_active=True,
-                                    stratigraphy=True,
-                                    expand_const_arrays=expand_const_arrays)
+        self.write_hdf5_from_caches(mode = 'a',
+                                    geometry = True,
+                                    imported_properties = None,
+                                    write_active = True,
+                                    stratigraphy = True,
+                                    expand_const_arrays = expand_const_arrays)
 
     def off_handed(self):
         """Returns False if IJK and xyz have same handedness, True if they differ."""
@@ -512,32 +511,32 @@
 
     def write_nexus_corp(self,
                          file_name,
-                         local_coords=False,
-                         global_xy_units=None,
-                         global_z_units=None,
-                         global_z_increasing_downward=True,
-                         write_nx_ny_nz=False,
-                         write_units_keyword=False,
-                         write_rh_keyword_if_needed=False,
-                         write_corp_keyword=False,
-                         use_binary=False,
-                         binary_only=False,
-                         nan_substitute_value=None):
+                         local_coords = False,
+                         global_xy_units = None,
+                         global_z_units = None,
+                         global_z_increasing_downward = True,
+                         write_nx_ny_nz = False,
+                         write_units_keyword = False,
+                         write_rh_keyword_if_needed = False,
+                         write_corp_keyword = False,
+                         use_binary = False,
+                         binary_only = False,
+                         nan_substitute_value = None):
         """Write grid geometry to file in Nexus CORP ordering."""
 
         write_nexus_corp(self,
                          file_name,
-                         local_coords=local_coords,
-                         global_xy_units=global_xy_units,
-                         global_z_units=global_z_units,
-                         global_z_increasing_downward=global_z_increasing_downward,
-                         write_nx_ny_nz=write_nx_ny_nz,
-                         write_units_keyword=write_units_keyword,
-                         write_rh_keyword_if_needed=write_rh_keyword_if_needed,
-                         write_corp_keyword=write_corp_keyword,
-                         use_binary=use_binary,
-                         binary_only=binary_only,
-                         nan_substitute_value=nan_substitute_value)
+                         local_coords = local_coords,
+                         global_xy_units = global_xy_units,
+                         global_z_units = global_z_units,
+                         global_z_increasing_downward = global_z_increasing_downward,
+                         write_nx_ny_nz = write_nx_ny_nz,
+                         write_units_keyword = write_units_keyword,
+                         write_rh_keyword_if_needed = write_rh_keyword_if_needed,
+                         write_corp_keyword = write_corp_keyword,
+                         use_binary = use_binary,
+                         binary_only = binary_only,
+                         nan_substitute_value = nan_substitute_value)
 
     def xy_units(self):
         """Returns the projected view (x, y) units of measure of the coordinate reference system for the grid.
@@ -561,26 +560,26 @@
             return None
         return rqet.find_tag(crs_root, 'VerticalUom').text
 
-    def skin(self, use_single_layer_tactics = False, is_regular = False):
+    def skin(self, use_single_layer_tactics = False):
         """Returns a GridSkin composite surface object reoresenting the outer surface of the grid."""
+
+        import resqpy.grid_surface as rqgs
 
         # could cache 2 versions (with and without single layer tactics)
         if self.grid_skin is None or self.grid_skin.use_single_layer_tactics != use_single_layer_tactics:
-            self.grid_skin = rqgs.GridSkin(self,
-                                           use_single_layer_tactics = use_single_layer_tactics,
-                                           is_regular = is_regular)
+            self.grid_skin = rqgs.GridSkin(self, use_single_layer_tactics = use_single_layer_tactics)
         return self.grid_skin
 
     def create_xml(self,
-                   ext_uuid=None,
-                   add_as_part=True,
-                   add_relationships=True,
-                   set_as_grid_root=True,
-                   title=None,
-                   originator=None,
-                   write_active=True,
-                   write_geometry=True,
-                   extra_metadata={}):
+                   ext_uuid = None,
+                   add_as_part = True,
+                   add_relationships = True,
+                   set_as_grid_root = True,
+                   title = None,
+                   originator = None,
+                   write_active = True,
+                   write_geometry = True,
+                   extra_metadata = {}):
         """Creates an IJK grid node from a grid object and optionally adds as child of root and/or to parts forest.
 
         arguments:
@@ -622,41 +621,41 @@
         if not self.title:
             self.title = 'ROOT'
 
-        ijk = super().create_xml(add_as_part=False, originator=originator, extra_metadata=extra_metadata)
+        ijk = super().create_xml(add_as_part = False, originator = originator, extra_metadata = extra_metadata)
 
         return _create_grid_xml(self, ijk, ext_uuid, add_as_part, add_relationships, write_active, write_geometry)
 
-    def x_section_points(self, axis, ref_slice0=0, plus_face=False, masked=False):
+    def x_section_points(self, axis, ref_slice0 = 0, plus_face = False, masked = False):
         """Deprecated: please use `unsplit_x_section_points` instead."""
         warnings.warn('Deprecated: please use `unsplit_x_section_points` instead.', DeprecationWarning)
 
-        return unsplit_x_section_points(self, axis, ref_slice0=ref_slice0, plus_face=plus_face, masked=masked)
+        return unsplit_x_section_points(self, axis, ref_slice0 = ref_slice0, plus_face = plus_face, masked = masked)
 
     # The implementations of the below functions have been moved to separate modules.
 
-    def cell_geometry_is_defined(self, cell_kji0=None, cell_geometry_is_defined_root=None, cache_array=True):
+    def cell_geometry_is_defined(self, cell_kji0 = None, cell_geometry_is_defined_root = None, cache_array = True):
         """This method has now been moved to a new function elsewhere in the Grid module"""
         return cell_geometry_is_defined(self,
-                                        cell_kji0=cell_kji0,
-                                        cell_geometry_is_defined_root=cell_geometry_is_defined_root,
-                                        cache_array=cache_array)
-
-    def pillar_geometry_is_defined(self, pillar_ji0=None, pillar_geometry_is_defined_root=None, cache_array=True):
+                                        cell_kji0 = cell_kji0,
+                                        cell_geometry_is_defined_root = cell_geometry_is_defined_root,
+                                        cache_array = cache_array)
+
+    def pillar_geometry_is_defined(self, pillar_ji0 = None, pillar_geometry_is_defined_root = None, cache_array = True):
         """This method has now been moved to a new function elsewhere in the Grid module"""
         return pillar_geometry_is_defined(self,
-                                          pillar_ji0=pillar_ji0,
-                                          pillar_geometry_is_defined_root=pillar_geometry_is_defined_root,
-                                          cache_array=cache_array)
-
-    def geometry_defined_for_all_cells(self, cache_array=True):
-        """This method has now been moved to a new function elsewhere in the Grid module"""
-        return geometry_defined_for_all_cells(self, cache_array=cache_array)
-
-    def geometry_defined_for_all_pillars(self, cache_array=True, pillar_geometry_is_defined_root=None):
+                                          pillar_ji0 = pillar_ji0,
+                                          pillar_geometry_is_defined_root = pillar_geometry_is_defined_root,
+                                          cache_array = cache_array)
+
+    def geometry_defined_for_all_cells(self, cache_array = True):
+        """This method has now been moved to a new function elsewhere in the Grid module"""
+        return geometry_defined_for_all_cells(self, cache_array = cache_array)
+
+    def geometry_defined_for_all_pillars(self, cache_array = True, pillar_geometry_is_defined_root = None):
         """This method has now been moved to a new function elsewhere in the Grid module"""
         return geometry_defined_for_all_pillars(self,
-                                                cache_array=cache_array,
-                                                pillar_geometry_is_defined_root=pillar_geometry_is_defined_root)
+                                                cache_array = cache_array,
+                                                pillar_geometry_is_defined_root = pillar_geometry_is_defined_root)
 
     def cell_geometry_is_defined_ref(self):
         """This method has now been moved to a new function elsewhere in the Grid module"""
@@ -667,41 +666,41 @@
         return pillar_geometry_is_defined_ref(self)
 
     def set_geometry_is_defined(self,
-                                treat_as_nan=None,
-                                treat_dots_as_nan=False,
-                                complete_partial_pillars=False,
-                                nullify_partial_pillars=False,
-                                complete_all=False):
+                                treat_as_nan = None,
+                                treat_dots_as_nan = False,
+                                complete_partial_pillars = False,
+                                nullify_partial_pillars = False,
+                                complete_all = False):
         """This method has now been moved to a new function elsewhere in the Grid module"""
         return set_geometry_is_defined(self,
-                                       treat_as_nan=treat_as_nan,
-                                       treat_dots_as_nan=treat_dots_as_nan,
-                                       complete_partial_pillars=complete_partial_pillars,
-                                       nullify_partial_pillars=nullify_partial_pillars,
-                                       complete_all=complete_all)
-
-    def find_faults(self, set_face_sets=False, create_organizing_objects_where_needed=False):
+                                       treat_as_nan = treat_as_nan,
+                                       treat_dots_as_nan = treat_dots_as_nan,
+                                       complete_partial_pillars = complete_partial_pillars,
+                                       nullify_partial_pillars = nullify_partial_pillars,
+                                       complete_all = complete_all)
+
+    def find_faults(self, set_face_sets = False, create_organizing_objects_where_needed = False):
         """This method has now been moved to a new function elsewhere in the Grid module"""
         return find_faults(self,
-                           set_face_sets=set_face_sets,
-                           create_organizing_objects_where_needed=create_organizing_objects_where_needed)
+                           set_face_sets = set_face_sets,
+                           create_organizing_objects_where_needed = create_organizing_objects_where_needed)
 
     def fault_throws(self):
         """This method has now been moved to a new function elsewhere in the Grid module"""
         return fault_throws(self)
 
-    def fault_throws_per_edge_per_column(self, mode='maximum', simple_z=False, axis_polarity_mode=True):
+    def fault_throws_per_edge_per_column(self, mode = 'maximum', simple_z = False, axis_polarity_mode = True):
         """This method has now been moved to a new function elsewhere in the Grid module"""
         return fault_throws_per_edge_per_column(self,
-                                                mode=mode,
-                                                simple_z=simple_z,
-                                                axis_polarity_mode=axis_polarity_mode)
+                                                mode = mode,
+                                                simple_z = simple_z,
+                                                axis_polarity_mode = axis_polarity_mode)
 
     def extract_parent(self):
         """This method has now been moved to a new function elsewhere in the Grid module"""
         return extract_grid_parent(self)
 
-    def transmissibility(self, tolerance=1.0e-6, use_tr_properties=True, realization=None, modifier_mode=None):
+    def transmissibility(self, tolerance = 1.0e-6, use_tr_properties = True, realization = None, modifier_mode = None):
         """This method has now been moved to a new function elsewhere in the Grid module"""
         return transmissibility(self, tolerance, use_tr_properties, realization, modifier_mode)
 
@@ -729,14 +728,14 @@
         """This method has now been moved to a new function elsewhere in the Grid module"""
         return extract_crs_root(self)
 
-    def set_crs(self, crs_uuid=None):
+    def set_crs(self, crs_uuid = None):
         """Establish crs attribute if not already set"""
         if self.crs is not None:
             return
         if crs_uuid is None:
             crs_uuid = self.extract_crs_uuid()
         assert crs_uuid is not None
-        self.crs = rqc.Crs(self.model, uuid=crs_uuid)
+        self.crs = rqc.Crs(self.model, uuid = crs_uuid)
 
     def extract_pillar_shape(self):
         """This method has now been moved to a new function elsewhere in the Grid module"""
@@ -762,9 +761,9 @@
         """This method has now been moved to a new function elsewhere in the Grid module"""
         return extract_property_collection(self)
 
-    def extract_inactive_mask(self, check_pinchout=False):
-        """This method has now been moved to a new function elsewhere in the Grid module"""
-        return extract_inactive_mask(self, check_pinchout=check_pinchout)
+    def extract_inactive_mask(self, check_pinchout = False):
+        """This method has now been moved to a new function elsewhere in the Grid module"""
+        return extract_inactive_mask(self, check_pinchout = check_pinchout)
 
     def is_split_column_face(self, j0, i0, axis, polarity):
         """This method has now been moved to a new function elsewhere in the Grid module"""
@@ -778,12 +777,12 @@
         """This method has now been moved to a new function elsewhere in the Grid module"""
         return clear_face_sets(self)
 
-    def set_face_set_gcs_list_from_dict(self, face_set_dict=None, create_organizing_objects_where_needed=False):
+    def set_face_set_gcs_list_from_dict(self, face_set_dict = None, create_organizing_objects_where_needed = False):
         """This method has now been moved to a new function elsewhere in the Grid module"""
         return set_face_set_gcs_list_from_dict(
             self,
-            face_set_dict=face_set_dict,
-            create_organizing_objects_where_needed=create_organizing_objects_where_needed)
+            face_set_dict = face_set_dict,
+            create_organizing_objects_where_needed = create_organizing_objects_where_needed)
 
     def make_face_set_from_dataframe(self, df):
         """This method has now been moved to a new function elsewhere in the Grid module"""
@@ -792,361 +791,361 @@
     def make_face_sets_from_pillar_lists(self,
                                          pillar_list_list,
                                          face_set_id,
-                                         axis='K',
-                                         ref_slice0=0,
-                                         plus_face=False,
-                                         projection='xy'):
+                                         axis = 'K',
+                                         ref_slice0 = 0,
+                                         plus_face = False,
+                                         projection = 'xy'):
         """This method has now been moved to a new function elsewhere in the Grid module"""
         return make_face_sets_from_pillar_lists(self,
                                                 pillar_list_list,
                                                 face_set_id,
-                                                axis=axis,
-                                                ref_slice0=ref_slice0,
-                                                plus_face=plus_face,
-                                                projection=projection)
+                                                axis = axis,
+                                                ref_slice0 = ref_slice0,
+                                                plus_face = plus_face,
+                                                projection = projection)
 
     def face_centre(self,
                     cell_kji0,
                     axis,
                     zero_or_one,
-                    points_root=None,
-                    cache_resqml_array=True,
-                    cache_cp_array=False):
+                    points_root = None,
+                    cache_resqml_array = True,
+                    cache_cp_array = False):
         """This method has now been moved to a new function elsewhere in the Grid module"""
         return face_centre(self,
                            cell_kji0,
                            axis,
                            zero_or_one,
-                           points_root=points_root,
-                           cache_resqml_array=cache_resqml_array,
-                           cache_cp_array=cache_cp_array)
-
-    def face_centres_kji_01(self, cell_kji0, points_root=None, cache_resqml_array=True, cache_cp_array=False):
+                           points_root = points_root,
+                           cache_resqml_array = cache_resqml_array,
+                           cache_cp_array = cache_cp_array)
+
+    def face_centres_kji_01(self, cell_kji0, points_root = None, cache_resqml_array = True, cache_cp_array = False):
         """This method has now been moved to a new function elsewhere in the Grid module"""
         return face_centres_kji_01(self,
                                    cell_kji0,
-                                   points_root=points_root,
-                                   cache_resqml_array=cache_resqml_array,
-                                   cache_cp_array=cache_cp_array)
+                                   points_root = points_root,
+                                   cache_resqml_array = cache_resqml_array,
+                                   cache_cp_array = cache_cp_array)
 
     def set_cached_points_from_property(self,
-                                        points_property_uuid=None,
-                                        property_collection=None,
-                                        realization=None,
-                                        time_index=None,
-                                        set_grid_time_index=True,
-                                        set_inactive=True,
-                                        active_property_uuid=None,
-                                        active_collection=None):
+                                        points_property_uuid = None,
+                                        property_collection = None,
+                                        realization = None,
+                                        time_index = None,
+                                        set_grid_time_index = True,
+                                        set_inactive = True,
+                                        active_property_uuid = None,
+                                        active_collection = None):
         """This method has now been moved to a new function elsewhere in the Grid module"""
         return set_cached_points_from_property(self,
-                                               points_property_uuid=points_property_uuid,
-                                               property_collection=property_collection,
-                                               realization=realization,
-                                               time_index=time_index,
-                                               set_grid_time_index=set_grid_time_index,
-                                               set_inactive=set_inactive,
-                                               active_property_uuid=active_property_uuid,
-                                               active_collection=active_collection)
-
-    def point_raw(self, index=None, points_root=None, cache_array=True):
-        """This method has now been moved to a new function elsewhere in the Grid module"""
-        return point_raw(self, index=index, points_root=points_root, cache_array=cache_array)
+                                               points_property_uuid = points_property_uuid,
+                                               property_collection = property_collection,
+                                               realization = realization,
+                                               time_index = time_index,
+                                               set_grid_time_index = set_grid_time_index,
+                                               set_inactive = set_inactive,
+                                               active_property_uuid = active_property_uuid,
+                                               active_collection = active_collection)
+
+    def point_raw(self, index = None, points_root = None, cache_array = True):
+        """This method has now been moved to a new function elsewhere in the Grid module"""
+        return point_raw(self, index = index, points_root = points_root, cache_array = cache_array)
 
     def point(self,
-              cell_kji0=None,
-              corner_index=np.zeros(3, dtype='int'),
-              points_root=None,
-              cache_array=True):
+              cell_kji0 = None,
+              corner_index = np.zeros(3, dtype = 'int'),
+              points_root = None,
+              cache_array = True):
         """This method has now been moved to a new function elsewhere in the Grid module"""
         return point(self,
-                     cell_kji0=cell_kji0,
-                     corner_index=corner_index,
-                     points_root=points_root,
-                     cache_array=cache_array)
-
-    def points_ref(self, masked=True):
-        """This method has now been moved to a new function elsewhere in the Grid module"""
-        return points_ref(self, masked=masked)
+                     cell_kji0 = cell_kji0,
+                     corner_index = corner_index,
+                     points_root = points_root,
+                     cache_array = cache_array)
+
+    def points_ref(self, masked = True):
+        """This method has now been moved to a new function elsewhere in the Grid module"""
+        return points_ref(self, masked = masked)
 
     def uncache_points(self):
         """This method has now been moved to a new function elsewhere in the Grid module"""
         return uncache_points(self)
 
-    def unsplit_points_ref(self, cache_array=False, masked=False):
-        """This method has now been moved to a new function elsewhere in the Grid module"""
-        return unsplit_points_ref(self, cache_array=cache_array, masked=masked)
-
-    def horizon_points(self, ref_k0=0, heal_faults=False, kp=0):
-        """This method has now been moved to a new function elsewhere in the Grid module"""
-        return horizon_points(self, ref_k0=ref_k0, heal_faults=heal_faults, kp=kp)
-
-    def split_horizon_points(self, ref_k0=0, masked=False, kp=0):
-        """This method has now been moved to a new function elsewhere in the Grid module"""
-        return split_horizon_points(self, ref_k0=ref_k0, masked=masked, kp=kp)
-
-    def split_x_section_points(self, axis, ref_slice0=0, plus_face=False, masked=False):
-        """This method has now been moved to a new function elsewhere in the Grid module"""
-        return split_x_section_points(self, axis, ref_slice0=ref_slice0, plus_face=plus_face, masked=masked)
-
-    def split_gap_x_section_points(self, axis, ref_slice0=0, plus_face=False, masked=False):
-        """This method has now been moved to a new function elsewhere in the Grid module"""
-        return split_gap_x_section_points(self, axis, ref_slice0=ref_slice0, plus_face=plus_face, masked=masked)
-
-    def unsplit_x_section_points(self, axis, ref_slice0=0, plus_face=False, masked=False):
-        """This method has now been moved to a new function elsewhere in the Grid module"""
-        return unsplit_x_section_points(self, axis, ref_slice0=ref_slice0, plus_face=plus_face, masked=masked)
+    def unsplit_points_ref(self, cache_array = False, masked = False):
+        """This method has now been moved to a new function elsewhere in the Grid module"""
+        return unsplit_points_ref(self, cache_array = cache_array, masked = masked)
+
+    def horizon_points(self, ref_k0 = 0, heal_faults = False, kp = 0):
+        """This method has now been moved to a new function elsewhere in the Grid module"""
+        return horizon_points(self, ref_k0 = ref_k0, heal_faults = heal_faults, kp = kp)
+
+    def split_horizon_points(self, ref_k0 = 0, masked = False, kp = 0):
+        """This method has now been moved to a new function elsewhere in the Grid module"""
+        return split_horizon_points(self, ref_k0 = ref_k0, masked = masked, kp = kp)
+
+    def split_x_section_points(self, axis, ref_slice0 = 0, plus_face = False, masked = False):
+        """This method has now been moved to a new function elsewhere in the Grid module"""
+        return split_x_section_points(self, axis, ref_slice0 = ref_slice0, plus_face = plus_face, masked = masked)
+
+    def split_gap_x_section_points(self, axis, ref_slice0 = 0, plus_face = False, masked = False):
+        """This method has now been moved to a new function elsewhere in the Grid module"""
+        return split_gap_x_section_points(self, axis, ref_slice0 = ref_slice0, plus_face = plus_face, masked = masked)
+
+    def unsplit_x_section_points(self, axis, ref_slice0 = 0, plus_face = False, masked = False):
+        """This method has now been moved to a new function elsewhere in the Grid module"""
+        return unsplit_x_section_points(self, axis, ref_slice0 = ref_slice0, plus_face = plus_face, masked = masked)
 
     def x_section_corner_points(self,
                                 axis,
-                                ref_slice0=0,
-                                plus_face=False,
-                                masked=False,
-                                rotate=False,
-                                azimuth=None):
+                                ref_slice0 = 0,
+                                plus_face = False,
+                                masked = False,
+                                rotate = False,
+                                azimuth = None):
         """This method has now been moved to a new function elsewhere in the Grid module"""
         return x_section_corner_points(self,
                                        axis,
-                                       ref_slice0=ref_slice0,
-                                       plus_face=plus_face,
-                                       masked=masked,
-                                       rotate=rotate,
-                                       azimuth=azimuth)
-
-    def pixel_map_for_split_horizon_points(self, horizon_points, origin, width, height, dx, dy=None):
-        """This method has now been moved to a new function elsewhere in the Grid module"""
-        return pixel_map_for_split_horizon_points(self, horizon_points, origin, width, height, dx, dy=dy)
+                                       ref_slice0 = ref_slice0,
+                                       plus_face = plus_face,
+                                       masked = masked,
+                                       rotate = rotate,
+                                       azimuth = azimuth)
+
+    def pixel_map_for_split_horizon_points(self, horizon_points, origin, width, height, dx, dy = None):
+        """This method has now been moved to a new function elsewhere in the Grid module"""
+        return pixel_map_for_split_horizon_points(self, horizon_points, origin, width, height, dx, dy = dy)
 
     def coordinate_line_end_points(self):
         """This method has now been moved to a new function elsewhere in the Grid module"""
         return coordinate_line_end_points(self)
 
-    def z_corner_point_depths(self, order='cellular'):
-        """This method has now been moved to a new function elsewhere in the Grid module"""
-        return z_corner_point_depths(self, order=order)
-
-    def corner_points(self, cell_kji0=None, points_root=None, cache_resqml_array=True, cache_cp_array=False):
+    def z_corner_point_depths(self, order = 'cellular'):
+        """This method has now been moved to a new function elsewhere in the Grid module"""
+        return z_corner_point_depths(self, order = order)
+
+    def corner_points(self, cell_kji0 = None, points_root = None, cache_resqml_array = True, cache_cp_array = False):
         """This method has now been moved to a new function elsewhere in the Grid module"""
         return corner_points(self,
-                             cell_kji0=cell_kji0,
-                             points_root=points_root,
-                             cache_resqml_array=cache_resqml_array,
-                             cache_cp_array=cache_cp_array)
+                             cell_kji0 = cell_kji0,
+                             points_root = points_root,
+                             cache_resqml_array = cache_resqml_array,
+                             cache_cp_array = cache_cp_array)
 
     def invalidate_corner_points(self):
         """This method has now been moved to a new function elsewhere in the Grid module"""
         return invalidate_corner_points(self)
 
-    def centre_point(self, cell_kji0=None, cache_centre_array=False):
-        """This method has now been moved to a new function elsewhere in the Grid module"""
-        return centre_point(self, cell_kji0=cell_kji0, cache_centre_array=cache_centre_array)
+    def centre_point(self, cell_kji0 = None, cache_centre_array = False):
+        """This method has now been moved to a new function elsewhere in the Grid module"""
+        return centre_point(self, cell_kji0 = cell_kji0, cache_centre_array = cache_centre_array)
 
     def centre_point_list(self, cell_kji0s):
         """This method has now been moved to a new function elsewhere in the Grid module"""
         return centre_point_list(self, cell_kji0s)
 
-    def point_areally(self, tolerance=0.001):
-        """This method has now been moved to a new function elsewhere in the Grid module"""
-        return point_areally(self, tolerance=tolerance)
+    def point_areally(self, tolerance = 0.001):
+        """This method has now been moved to a new function elsewhere in the Grid module"""
+        return point_areally(self, tolerance = tolerance)
 
     def interpolated_point(self,
                            cell_kji0,
                            interpolation_fraction,
-                           points_root=None,
-                           cache_resqml_array=True,
-                           cache_cp_array=False):
+                           points_root = None,
+                           cache_resqml_array = True,
+                           cache_cp_array = False):
         """This method has now been moved to a new function elsewhere in the Grid module"""
         return interpolated_point(self,
                                   cell_kji0,
                                   interpolation_fraction,
-                                  points_root=points_root,
-                                  cache_resqml_array=cache_resqml_array,
-                                  cache_cp_array=cache_cp_array)
+                                  points_root = points_root,
+                                  cache_resqml_array = cache_resqml_array,
+                                  cache_cp_array = cache_cp_array)
 
     def interpolated_points(self,
                             cell_kji0,
                             interpolation_fractions,
-                            points_root=None,
-                            cache_resqml_array=True,
-                            cache_cp_array=False):
+                            points_root = None,
+                            cache_resqml_array = True,
+                            cache_cp_array = False):
         """This method has now been moved to a new function elsewhere in the Grid module"""
         return interpolated_points(self,
                                    cell_kji0,
                                    interpolation_fractions,
-                                   points_root=points_root,
-                                   cache_resqml_array=cache_resqml_array,
-                                   cache_cp_array=cache_cp_array)
+                                   points_root = points_root,
+                                   cache_resqml_array = cache_resqml_array,
+                                   cache_cp_array = cache_cp_array)
 
     def set_k_direction_from_points(self):
         """This method has now been moved to a new function elsewhere in the Grid module"""
         return set_k_direction_from_points(self)
 
-    def find_cell_for_point_xy(self, x, y, k0=0, vertical_ref='top', local_coords=True):
-        """This method has now been moved to a new function elsewhere in the Grid module"""
-        return find_cell_for_point_xy(self, x, y, k0, vertical_ref=vertical_ref, local_coords=local_coords)
-
-    def half_cell_transmissibility(grid, use_property=True, realization=None, tolerance=1.0e-6):
+    def find_cell_for_point_xy(self, x, y, k0 = 0, vertical_ref = 'top', local_coords = True):
+        """This method has now been moved to a new function elsewhere in the Grid module"""
+        return find_cell_for_point_xy(self, x, y, k0, vertical_ref = vertical_ref, local_coords = local_coords)
+
+    def half_cell_transmissibility(grid, use_property = True, realization = None, tolerance = 1.0e-6):
         """This method has now been moved to a new function elsewhere in the Grid module"""
         return half_cell_transmissibility(grid,
-                                          use_property=use_property,
-                                          realization=realization,
-                                          tolerance=tolerance)
+                                          use_property = use_property,
+                                          realization = realization,
+                                          tolerance = tolerance)
 
     def create_column_pillar_mapping(self):
         """This method has now been moved to a new function elsewhere in the Grid module"""
         return create_column_pillar_mapping(self)
 
-    def pillar_foursome(self, ji0, none_if_unsplit=False):
-        """This method has now been moved to a new function elsewhere in the Grid module"""
-        return pillar_foursome(self, ji0, none_if_unsplit=none_if_unsplit)
-
-    def pillar_distances_sqr(self, xy, ref_k0=0, kp=0, horizon_points=None):
-        """This method has now been moved to a new function elsewhere in the Grid module"""
-        return pillar_distances_sqr(self, xy, ref_k0=ref_k0, kp=ref_k0, horizon_points=horizon_points)
-
-    def nearest_pillar(self, xy, ref_k0=0, kp=0):
-        """This method has now been moved to a new function elsewhere in the Grid module"""
-        return nearest_pillar(self, xy, ref_k0=ref_k0, kp=kp)
-
-    def nearest_rod(self, xyz, projection, axis, ref_slice0=0, plus_face=False):
-        """This method has now been moved to a new function elsewhere in the Grid module"""
-        return nearest_rod(self, xyz, projection, axis, ref_slice0=ref_slice0, plus_face=plus_face)
-
-    def poly_line_for_cell(self, cell_kji0, vertical_ref='top'):
-        """This method has now been moved to a new function elsewhere in the Grid module"""
-        return poly_line_for_cell(self, cell_kji0, vertical_ref=vertical_ref)
-
-    def interface_lengths_kji(self, cell_kji0, points_root=None, cache_resqml_array=True, cache_cp_array=False):
+    def pillar_foursome(self, ji0, none_if_unsplit = False):
+        """This method has now been moved to a new function elsewhere in the Grid module"""
+        return pillar_foursome(self, ji0, none_if_unsplit = none_if_unsplit)
+
+    def pillar_distances_sqr(self, xy, ref_k0 = 0, kp = 0, horizon_points = None):
+        """This method has now been moved to a new function elsewhere in the Grid module"""
+        return pillar_distances_sqr(self, xy, ref_k0 = ref_k0, kp = ref_k0, horizon_points = horizon_points)
+
+    def nearest_pillar(self, xy, ref_k0 = 0, kp = 0):
+        """This method has now been moved to a new function elsewhere in the Grid module"""
+        return nearest_pillar(self, xy, ref_k0 = ref_k0, kp = kp)
+
+    def nearest_rod(self, xyz, projection, axis, ref_slice0 = 0, plus_face = False):
+        """This method has now been moved to a new function elsewhere in the Grid module"""
+        return nearest_rod(self, xyz, projection, axis, ref_slice0 = ref_slice0, plus_face = plus_face)
+
+    def poly_line_for_cell(self, cell_kji0, vertical_ref = 'top'):
+        """This method has now been moved to a new function elsewhere in the Grid module"""
+        return poly_line_for_cell(self, cell_kji0, vertical_ref = vertical_ref)
+
+    def interface_lengths_kji(self, cell_kji0, points_root = None, cache_resqml_array = True, cache_cp_array = False):
         """This method has now been moved to a new function elsewhere in the Grid module"""
         return interface_lengths_kji(self,
                                      cell_kji0,
-                                     points_root=points_root,
-                                     cache_resqml_array=cache_resqml_array,
-                                     cache_cp_array=cache_cp_array)
-
-    def interface_vectors_kji(self, cell_kji0, points_root=None, cache_resqml_array=True, cache_cp_array=False):
+                                     points_root = points_root,
+                                     cache_resqml_array = cache_resqml_array,
+                                     cache_cp_array = cache_cp_array)
+
+    def interface_vectors_kji(self, cell_kji0, points_root = None, cache_resqml_array = True, cache_cp_array = False):
         """This method has now been moved to a new function elsewhere in the Grid module"""
         return interface_vectors_kji(self,
                                      cell_kji0,
-                                     points_root=points_root,
-                                     cache_resqml_array=cache_resqml_array,
-                                     cache_cp_array=cache_cp_array)
-
-    def interface_length(self, cell_kji0, axis, points_root=None, cache_resqml_array=True, cache_cp_array=False):
+                                     points_root = points_root,
+                                     cache_resqml_array = cache_resqml_array,
+                                     cache_cp_array = cache_cp_array)
+
+    def interface_length(self, cell_kji0, axis, points_root = None, cache_resqml_array = True, cache_cp_array = False):
         """This method has now been moved to a new function elsewhere in the Grid module"""
         return interface_length(self,
                                 cell_kji0,
                                 axis,
-                                points_root=points_root,
-                                cache_resqml_array=cache_resqml_array,
-                                cache_cp_array=cache_cp_array)
-
-    def interface_vector(self, cell_kji0, axis, points_root=None, cache_resqml_array=True, cache_cp_array=False):
+                                points_root = points_root,
+                                cache_resqml_array = cache_resqml_array,
+                                cache_cp_array = cache_cp_array)
+
+    def interface_vector(self, cell_kji0, axis, points_root = None, cache_resqml_array = True, cache_cp_array = False):
         """This method has now been moved to a new function elsewhere in the Grid module"""
         return interface_vector(self,
                                 cell_kji0,
                                 axis,
-                                points_root=points_root,
-                                cache_resqml_array=cache_resqml_array,
-                                cache_cp_array=cache_cp_array)
-
-    def cell_inactive(self, cell_kji0, pv_array=None, pv_tol=0.01):
-        """This method has now been moved to a new function elsewhere in the Grid module"""
-        return cell_inactive(self, cell_kji0, pv_array=pv_array, pv_tol=pv_tol)
+                                points_root = points_root,
+                                cache_resqml_array = cache_resqml_array,
+                                cache_cp_array = cache_cp_array)
+
+    def cell_inactive(self, cell_kji0, pv_array = None, pv_tol = 0.01):
+        """This method has now been moved to a new function elsewhere in the Grid module"""
+        return cell_inactive(self, cell_kji0, pv_array = pv_array, pv_tol = pv_tol)
 
     def pinched_out(self,
-                    cell_kji0=None,
-                    tolerance=0.001,
-                    points_root=None,
-                    cache_resqml_array=True,
-                    cache_cp_array=False,
-                    cache_thickness_array=False,
-                    cache_pinchout_array=None):
+                    cell_kji0 = None,
+                    tolerance = 0.001,
+                    points_root = None,
+                    cache_resqml_array = True,
+                    cache_cp_array = False,
+                    cache_thickness_array = False,
+                    cache_pinchout_array = None):
         """This method has now been moved to a new function elsewhere in the Grid module"""
         return pinched_out(self,
-                           cell_kji0=cell_kji0,
-                           tolerance=tolerance,
-                           points_root=points_root,
-                           cache_resqml_array=cache_resqml_array,
-                           cache_cp_array=cache_cp_array,
-                           cache_thickness_array=cache_thickness_array,
-                           cache_pinchout_array=cache_pinchout_array)
+                           cell_kji0 = cell_kji0,
+                           tolerance = tolerance,
+                           points_root = points_root,
+                           cache_resqml_array = cache_resqml_array,
+                           cache_cp_array = cache_cp_array,
+                           cache_thickness_array = cache_thickness_array,
+                           cache_pinchout_array = cache_pinchout_array)
 
     def volume(self,
-               cell_kji0=None,
-               points_root=None,
-               cache_resqml_array=True,
-               cache_cp_array=False,
-               cache_centre_array=False,
-               cache_volume_array=True,
-               property_collection=None):
+               cell_kji0 = None,
+               points_root = None,
+               cache_resqml_array = True,
+               cache_cp_array = False,
+               cache_centre_array = False,
+               cache_volume_array = True,
+               property_collection = None):
         """This method has now been moved to a new function elsewhere in the Grid module"""
         return volume(self,
-                      cell_kji0=cell_kji0,
-                      points_root=points_root,
-                      cache_resqml_array=cache_resqml_array,
-                      cache_cp_array=cache_cp_array,
-                      cache_centre_array=cache_centre_array,
-                      cache_volume_array=cache_volume_array,
-                      property_collection=property_collection)
+                      cell_kji0 = cell_kji0,
+                      points_root = points_root,
+                      cache_resqml_array = cache_resqml_array,
+                      cache_cp_array = cache_cp_array,
+                      cache_centre_array = cache_centre_array,
+                      cache_volume_array = cache_volume_array,
+                      property_collection = property_collection)
 
     def thickness(self,
-                  cell_kji0=None,
-                  points_root=None,
-                  cache_resqml_array=True,
-                  cache_cp_array=False,
-                  cache_thickness_array=True,
-                  property_collection=None):
+                  cell_kji0 = None,
+                  points_root = None,
+                  cache_resqml_array = True,
+                  cache_cp_array = False,
+                  cache_thickness_array = True,
+                  property_collection = None):
         """This method has now been moved to a new function elsewhere in the Grid module"""
         return thickness(self,
-                         cell_kji0=cell_kji0,
-                         points_root=points_root,
-                         cache_resqml_array=cache_resqml_array,
-                         cache_cp_array=cache_cp_array,
-                         cache_thickness_array=cache_thickness_array,
-                         property_collection=property_collection)
+                         cell_kji0 = cell_kji0,
+                         points_root = points_root,
+                         cache_resqml_array = cache_resqml_array,
+                         cache_cp_array = cache_cp_array,
+                         cache_thickness_array = cache_thickness_array,
+                         property_collection = property_collection)
 
     def fault_connection_set(self,
-                             skip_inactive=True,
-                             compute_transmissibility=False,
-                             add_to_model=False,
-                             realization=None,
-                             inherit_features_from=None,
-                             title='fault juxtaposition set'):
+                             skip_inactive = True,
+                             compute_transmissibility = False,
+                             add_to_model = False,
+                             realization = None,
+                             inherit_features_from = None,
+                             title = 'fault juxtaposition set'):
         """This method has now been moved to a new function elsewhere in the Grid module"""
         return fault_connection_set(self,
-                                    skip_inactive=skip_inactive,
-                                    compute_transmissibility=compute_transmissibility,
-                                    add_to_model=add_to_model,
-                                    realization=realization,
-                                    inherit_features_from=inherit_features_from,
-                                    title=title)
+                                    skip_inactive = skip_inactive,
+                                    compute_transmissibility = compute_transmissibility,
+                                    add_to_model = add_to_model,
+                                    realization = realization,
+                                    inherit_features_from = inherit_features_from,
+                                    title = title)
 
     def pinchout_connection_set(self,
-                                skip_inactive=True,
-                                compute_transmissibility=False,
-                                add_to_model=False,
-                                realization=None):
+                                skip_inactive = True,
+                                compute_transmissibility = False,
+                                add_to_model = False,
+                                realization = None):
         """This method has now been moved to a new function elsewhere in the Grid module"""
         return pinchout_connection_set(self,
-                                       skip_inactive=skip_inactive,
-                                       compute_transmissibility=compute_transmissibility,
-                                       add_to_model=add_to_model,
-                                       realization=realization)
+                                       skip_inactive = skip_inactive,
+                                       compute_transmissibility = compute_transmissibility,
+                                       add_to_model = add_to_model,
+                                       realization = realization)
 
     def k_gap_connection_set(self,
-                             skip_inactive=True,
-                             compute_transmissibility=False,
-                             add_to_model=False,
-                             realization=None,
-                             tolerance=0.001):
+                             skip_inactive = True,
+                             compute_transmissibility = False,
+                             add_to_model = False,
+                             realization = None,
+                             tolerance = 0.001):
         """This method has now been moved to a new function elsewhere in the Grid module"""
         return k_gap_connection_set(self,
-                                    skip_inactive=skip_inactive,
-                                    compute_transmissibility=compute_transmissibility,
-                                    add_to_model=add_to_model,
-                                    realization=realization,
-                                    tolerance=tolerance)
+                                    skip_inactive = skip_inactive,
+                                    compute_transmissibility = compute_transmissibility,
+                                    add_to_model = add_to_model,
+                                    realization = realization,
+                                    tolerance = tolerance)
 
     def check_top_and_base_cell_edge_directions(self):
         """This method has now been moved to a new function elsewhere in the Grid module"""
@@ -1154,18 +1153,11 @@
 
     def global_to_local_crs(self,
                             a,
-<<<<<<< HEAD
-                            crs_root=None,
-                            global_xy_units=None,
-                            global_z_units=None,
-                            global_z_increasing_downward=None):
-=======
                             crs_root = None,
                             global_xy_units = None,
                             global_z_units = None,
                             global_z_increasing_downward = None,
                             crs_uuid = None):
->>>>>>> 4fcbaa74
         """This method has now been moved to a new function elsewhere in the Grid module"""
         if crs_uuid is None:
             warnings.warn('crs_root is now deprecated. Please use crs_uuid instead.', DeprecationWarning)
@@ -1173,30 +1165,15 @@
             assert crs_uuid is not None
         return global_to_local_crs(self,
                                    a,
-<<<<<<< HEAD
-                                   crs_root=crs_root,
-                                   global_xy_units=global_xy_units,
-                                   global_z_units=global_z_units,
-                                   global_z_increasing_downward=global_z_increasing_downward)
-=======
                                    crs_uuid = crs_uuid,
                                    global_xy_units = global_xy_units,
                                    global_z_units = global_z_units,
                                    global_z_increasing_downward = global_z_increasing_downward)
->>>>>>> 4fcbaa74
 
     def z_inc_down(self):
         """This method has now been moved to a new function elsewhere in the Grid module"""
         return z_inc_down(self)
 
-<<<<<<< HEAD
-    def local_to_global_crs(self,
-                            a,
-                            crs_root=None,
-                            global_xy_units=None,
-                            global_z_units=None,
-                            global_z_increasing_downward=None):
-=======
     def local_to_global_crs(
             self,
             a,
@@ -1205,7 +1182,6 @@
             global_z_units = None,
             global_z_increasing_downward = None,
             crs_uuid = None):
->>>>>>> 4fcbaa74
         """This method has now been moved to a new function elsewhere in the Grid module"""
         if crs_uuid is None:
             warnings.warn('crs_root is now deprecated. Please use crs_uuid instead.', DeprecationWarning)
@@ -1213,38 +1189,31 @@
             assert crs_uuid is not None
         return local_to_global_crs(self,
                                    a,
-<<<<<<< HEAD
-                                   crs_root=crs_root,
-                                   global_xy_units=global_xy_units,
-                                   global_z_units=global_z_units,
-                                   global_z_increasing_downward=global_z_increasing_downward)
-=======
                                    crs_uuid = crs_uuid,
                                    global_xy_units = global_xy_units,
                                    global_z_units = global_z_units,
                                    global_z_increasing_downward = global_z_increasing_downward)
->>>>>>> 4fcbaa74
 
     def composite_bounding_box(self, bounding_box_list):
         """This method has now been moved to a new function elsewhere in the Grid module"""
         return composite_bounding_box(self, bounding_box_list)
 
-    def bounding_box(self, cell_kji0, points_root=None, cache_cp_array=False):
-        """This method has now been moved to a new function elsewhere in the Grid module"""
-        return bounding_box(self, cell_kji0, points_root=points_root, cache_cp_array=cache_cp_array)
-
-    def xyz_box_centre(self, points_root=None, lazy=False, local=False):
-        """This method has now been moved to a new function elsewhere in the Grid module"""
-        return xyz_box_centre(self, points_root=points_root, lazy=lazy, local=local)
-
-    def xyz_box(self, points_root=None, lazy=True, local=False):
-        """This method has now been moved to a new function elsewhere in the Grid module"""
-        return xyz_box(self, points_root=points_root, lazy=lazy, local=local)
-
-    def pixel_maps(self, origin, width, height, dx, dy=None, k0=None, vertical_ref='top'):
-        """This method has now been moved to a new function elsewhere in the Grid module"""
-        return pixel_maps(self, origin, width, height, dx, dy=dy, k0=k0, vertical_ref=vertical_ref)
-
-    def split_horizons_points(self, min_k0=None, max_k0=None, masked=False):
-        """This method has now been moved to a new function elsewhere in the Grid module"""
-        return split_horizons_points(self, min_k0=min_k0, max_k0=max_k0, masked=masked)+    def bounding_box(self, cell_kji0, points_root = None, cache_cp_array = False):
+        """This method has now been moved to a new function elsewhere in the Grid module"""
+        return bounding_box(self, cell_kji0, points_root = points_root, cache_cp_array = cache_cp_array)
+
+    def xyz_box_centre(self, points_root = None, lazy = False, local = False):
+        """This method has now been moved to a new function elsewhere in the Grid module"""
+        return xyz_box_centre(self, points_root = points_root, lazy = lazy, local = local)
+
+    def xyz_box(self, points_root = None, lazy = True, local = False):
+        """This method has now been moved to a new function elsewhere in the Grid module"""
+        return xyz_box(self, points_root = points_root, lazy = lazy, local = local)
+
+    def pixel_maps(self, origin, width, height, dx, dy = None, k0 = None, vertical_ref = 'top'):
+        """This method has now been moved to a new function elsewhere in the Grid module"""
+        return pixel_maps(self, origin, width, height, dx, dy = dy, k0 = k0, vertical_ref = vertical_ref)
+
+    def split_horizons_points(self, min_k0 = None, max_k0 = None, masked = False):
+        """This method has now been moved to a new function elsewhere in the Grid module"""
+        return split_horizons_points(self, min_k0 = min_k0, max_k0 = max_k0, masked = masked)