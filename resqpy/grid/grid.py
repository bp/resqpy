"""RESQML grid module handling IJK cartesian grids."""

# note: only IJK Grid format supported at present
# see also rq_import.py

version = '21st December 2021'

# Nexus is a registered trademark of the Halliburton Company

import logging

log = logging.getLogger(__name__)
log.debug('grid.py version ' + version)

import numpy as np

import resqpy.olio.grid_functions as gf
import resqpy.olio.uuid as bu
import resqpy.olio.write_hdf5 as rwh5
import resqpy.olio.xml_et as rqet
import resqpy.crs as rqc
from resqpy.olio.base import BaseResqpy
from .transmissibility import transmissibility, half_cell_transmissibility
from .extract_functions import extract_grid_parent, extract_extent_kji, extract_grid_is_right_handed, \
    extract_k_direction_is_down, extract_geometry_time_index, extract_crs_uuid, extract_crs_root, extract_k_gaps, \
    extract_pillar_shape, extract_has_split_coordinate_lines, extract_children, extract_stratigraphy, \
    extract_inactive_mask, extract_property_collection, set_k_direction_from_points

from .write_hdf5_from_caches import _write_hdf5_from_caches
from .write_nexus_corp import write_nexus_corp
from .defined_geometry import pillar_geometry_is_defined, cell_geometry_is_defined, geometry_defined_for_all_cells, \
    set_geometry_is_defined, geometry_defined_for_all_pillars, cell_geometry_is_defined_ref, \
    pillar_geometry_is_defined_ref
from .faults import find_faults, fault_throws, fault_throws_per_edge_per_column
from .face_functions import clear_face_sets, make_face_sets_from_pillar_lists, make_face_set_from_dataframe, \
    set_face_set_gcs_list_from_dict, is_split_column_face, split_column_faces, face_centre, face_centres_kji_01

from .points_functions import point_areally, point, points_ref, point_raw, unsplit_points_ref, corner_points, \
    invalidate_corner_points, interpolated_points, x_section_corner_points, split_x_section_points, \
    unsplit_x_section_points, uncache_points, horizon_points, split_horizon_points, \
    centre_point_list, interpolated_point, split_gap_x_section_points, \
    centre_point, z_corner_point_depths, coordinate_line_end_points, set_cached_points_from_property, \
    find_cell_for_point_xy, split_horizons_points

from ._create_grid_xml import _create_grid_xml

from .pillars import create_column_pillar_mapping, pillar_foursome, pillar_distances_sqr, nearest_pillar, nearest_rod
from .cell_properties import thickness, volume, pinched_out, cell_inactive, interface_length, interface_vector, \
    interface_lengths_kji, interface_vectors_kji, poly_line_for_cell
from .connection_sets import fault_connection_set, pinchout_connection_set, k_gap_connection_set
from .xyz import xyz_box, xyz_box_centre, bounding_box, composite_bounding_box, z_inc_down, \
    check_top_and_base_cell_edge_directions, local_to_global_crs, global_to_local_crs
from .pixel_maps import pixel_maps, pixel_map_for_split_horizon_points

import warnings


class Grid(BaseResqpy):
    """Class for RESQML Grid (extent and geometry) within RESQML model object."""

    resqml_type = 'IjkGridRepresentation'

    @property
    def nk_plus_k_gaps(self):
        """Returns the number of layers including any K gaps."""
        if self.nk is None:
            return None
        if self.k_gaps is None:
            return self.nk
        return self.nk + self.k_gaps

    def __init__(self,
                 parent_model,
                 uuid=None,
                 grid_root=None,
                 find_properties=True,
                 geometry_required=True,
                 title=None,
                 originator=None,
                 extra_metadata={}):
        """Create a Grid object and optionally populate from xml tree.

        arguments:
           parent_model (model.Model object): the model which this grid is part of
           uuid (uuid.UUID, optional): if present, the new grid object is populated from the RESQML object
           grid_root (DEPRECATED): use uuid instead; the root of the xml tree for the grid part
           find_properties (boolean, default True): if True and uuid (or grid_root) is present, a
              grid property collection is instantiated as an attribute, holding properties for which
              this grid is the supporting representation
           geometry_required (boolean, default True): if True and no geometry node exists in the xml,
              an assertion error is raised; ignored if uuid is None (and grid_root is None)
           title (str, optional): citation title for new grid; ignored if loading from xml
           originator (str, optional): name of person creating the grid; defaults to login id;
              ignored if loading from xml
           extra_metadata (dict, optional): dictionary of extra metadata items to add to the grid;
              ignored if loading from xml

        returns:
           a newly created Grid object

        notes:
           only IJK grids are handled at the moment (the resqml standard also defines 5 other varieties)

        :meta common:
        """

        # note: currently only handles IJK grids
        # todo: check grid_root, if passed, is for an IJK grid
        self.parent_grid_uuid = None  #: parent grid when this is a local grid
        self.parent_window = None  #: FineCoarse cell index mapping info between self and parent grid
        self.is_refinement = None  #: True indicates self is a refinement wrt. parent; False means coarsening
        self.local_grid_uuid_list = None  #: LGR & LGC children list
        self.grid_representation = None  #: flavour of grid, currently 'IjkGrid' or 'IjkBlockGrid'; not much used
        self.geometry_root = None  #: xml node at root of geometry sub-tree
        self.extent_kji = None  #: size of grid: (nk, nj, ni)
        self.ni = self.nj = self.nk = None  #: duplicated extent information as individual integers
        self.crs_uuid = None  #: uuid of the coordinate reference system used by the grid's geometry
        self.crs_root = None  #: xml root node for the crs used by the grid's geometry
        self.crs = None  #: Crs object
        self.points_cached = None  #: numpy array of raw points data; loaded on demand
        # Following are only relevant to structured grid varieties
        self.grid_is_right_handed = None  #: boolean indicating ijk handedness
        self.k_direction_is_down = None  #: boolean indicating dominant direction of k increase
        self.pillar_shape = None  #: string: often 'curved' is used, even for straight pillars
        self.has_split_coordinate_lines = None  #: boolean; affects dimensionality of points array
        self.split_pillars_count = None  #: int
        self.k_gaps = None  #: int; number of k gaps, or None
        self.k_gap_after_array = None  #: 1D numpy bool array of extent nk-1, or None
        self.k_raw_index_array = None  #: 1D numpy int array of extent nk, or None
        self.geometry_defined_for_all_pillars_cached = None
        self.geometry_defined_for_all_cells_cached = None
        self.xyz_box_cached = None  #: numpy array of shape (2, 3) being (min max, x y z)
        self.property_collection = None  #: GridPropertyCollection object
        self.inactive = None  #: numpy bool array: inactive cell mask (not native resqml - derived from active property)
        self.all_inactive = None  #: numpy bool indicating whether all cells are inactive
        self.active_property_uuid = None  #: uuid of property holding active cell boolean array (used to populate inactive)
        self.pinchout = None  #: numpy bool array: pinchout mask, only set on demand (not native resqml)
        self.grid_skin = None  #: outer skin of grid as a GridSkin object, computed and cached on demand
        self.stratigraphic_column_rank_uuid = None  #: optional reference for interpreting stratigraphic units
        self.stratigraphic_units = None  #: optional array of unit indices (one per layer or K gap)
        self.time_index = None  #: optional time index for dynamic geometry
        self.time_series_uuid = None  #: optional time series for dynamic geometry

        super().__init__(model=parent_model,
                         uuid=uuid,
                         title=title,
                         originator=originator,
                         extra_metadata=extra_metadata,
                         root_node=grid_root)

        if not self.title:
            self.title = 'ROOT'

        if (uuid is not None or grid_root is not None):
            if geometry_required:
                assert self.geometry_root is not None, 'grid geometry not present in xml'
            if find_properties:
                self.extract_property_collection()

    def _load_from_xml(self):
        # Extract simple attributes from xml and set as attributes in this resqpy object
        grid_root = self.root
        assert grid_root is not None
        self.grid_representation = 'IjkGrid'  # this attribute not much used
        self.extract_extent_kji()
        self.nk = self.extent_kji[0]  # for convenience available as individual attribs as well as np triplet
        self.nj = self.extent_kji[1]
        self.ni = self.extent_kji[2]
        self.geometry_root = rqet.find_tag(grid_root, 'Geometry')
        if self.geometry_root is None:
            self.geometry_defined_for_all_pillars_cached = True
            self.geometry_defined_for_all_cells_cached = True
            self.pillar_shape = 'straight'
            self.has_split_coordinate_lines = False
            self.k_direction_is_down = True  # arbitrary, as 'down' is rather meaningless without a crs
            if self.extra_metadata is not None:
                crs_uuid = self.extra_metadata.get('crs uuid')
                if crs_uuid is not None:
                    self.set_crs(crs_uuid)
        else:
            self.extract_crs_uuid()
            self.extract_crs_root()
            self.set_crs()
            self.extract_has_split_coordinate_lines()
            self.extract_grid_is_right_handed()
            pillar_geometry_is_defined(self)  # note: if there is no geometry at all, resqpy sets this True
            cell_geometry_is_defined(self)  # note: if there is no geometry at all, resqpy sets this True
            self.extract_pillar_shape()
            self.extract_k_direction_is_down()
            self.extract_geometry_time_index()
        self.extract_k_gaps()
        if self.geometry_root is None:
            assert not self.k_gaps, 'K gaps present in grid without geometry'
        self.extract_parent()
        self.extract_children()
        #        self.create_column_pillar_mapping()  # mapping now created on demand in other methods
        self.extract_inactive_mask()
        self.extract_stratigraphy()

    @property
    def grid_root(self):
        """Alias for root."""
        return self.root

<<<<<<< HEAD
    def set_modified(self, update_xml = False, update_hdf5 = False):
        """Deprecated: Assigns a new uuid to this grid; also calls set_modified() for parent model.
=======
    def set_modified(self, update_xml=False, update_hdf5=False):
        """Assigns a new uuid to this grid; also calls set_modified() for parent model.
>>>>>>> d1867b5d

        arguments:
           update_xml (boolean, default False): if True, the uuid is modified in the xml tree
              for the grid part
           update_hdf5: (boolean, default False): if True, the uuid in the hdf5 internal path names
              for the datasets (arrays) for the grid are updated

        returns:
           the new uuid for this grid object

        notes:
           a resqml object should be thought of as immutable; therefore when modifying an object,
           it is preferable to assign it a new unique identifer which this method does for a grid;
           the hdf5 internal path names held in xml are only updated if both update_xml and update_hdf5
           are True;
           if the grid object has been created using the Model.copy_part() method, it is not
           necessary to call this function as a new uuid will already have been assigned;
           NB: relationships are not updated by this function, including the relationship to the
           hdf5 external part
        """
        warnings.warn('Deprecated: This method is being removed', DeprecationWarning)
        old_uuid = self.uuid
        self.uuid = bu.new_uuid()
        if old_uuid is not None:
            log.info('changing uuid for grid from: ' + str(old_uuid) + ' to: ' + str(self.uuid))
        else:
            log.info('setting new uuid for grid: ' + str(self.uuid))
        if update_xml:
            rqet.patch_uuid_in_part_root(self.root, self.uuid)
            self.model.add_part('obj_IjkGridRepresentation', self.uuid, self.root)
            self.model.remove_part(rqet.part_name_for_object('obj_IjkGridRepresentation', old_uuid))
        if update_hdf5:
            hdf5_uuid_list = self.model.h5_uuid_list(self.root)
            for ext_uuid in hdf5_uuid_list:
                hdf5_file = self.model.h5_access(ext_uuid, mode='r+')
                rwh5.change_uuid(hdf5_file, old_uuid, self.uuid)
        if update_xml and update_hdf5:
            self.model.change_uuid_in_hdf5_references(self.root, old_uuid, self.uuid)
        self.model.set_modified()
        return self.uuid

    def cell_count(self, active_only=False, non_pinched_out_only=False, geometry_defined_only=False):
        """Returns number of cells in grid; optionally limited by active, non-pinched-out, or having geometry.

        arguments:
           active_only (boolean, default False): if True, the count of active cells is returned
           non_pinched_out_only (boolean, default False): if True, the count of cells with vertical
              thickness greater than 0.001 (units are crs vertical units) is returned
           geometry_defined_only (boolean, default False): if True, the count of cells which have a
              defined geometry is returned (a zero thickness cell may still have a defined geometry)

        returns:
           integer being the number of cells in the grid
        """

        # todo: elsewhere: setting of active array from boolean array or zero pore volume
        if not (active_only or non_pinched_out_only or geometry_defined_only):
            return np.prod(self.extent_kji)
        if non_pinched_out_only:
            self.pinched_out(cache_pinchout_array=True)
            return self.pinchout.size - np.count_nonzero(self.pinchout)
        if active_only:
            if self.all_inactive:
                return 0
            if self.inactive is not None:
                return self.inactive.size - np.count_nonzero(self.inactive)
            else:
                geometry_defined_only = True
        if geometry_defined_only:
            if geometry_defined_for_all_cells(self, cache_array=True):
                return np.prod(self.extent_kji)
            return np.count_nonzero(self.array_cell_geometry_is_defined)
        return None

    def natural_cell_index(self, cell_kji0):
        """Returns a single integer for the cell, being the index into a flattened array."""

        return (cell_kji0[0] * self.nj + cell_kji0[1]) * self.ni + cell_kji0[2]

    def natural_cell_indices(self, cell_kji0s):
        """Returns a numpy integer array with a value for each of the cells, being the index into a flattened array.

        argument:
           cell_kji0s: numpy integer array of shape (..., 3) being a list of cell indices in kji0 protocol

        returns:
           numpy integer array of shape (...,) being the equivalent natural cell indices (for a flattened array of cells)
        """

        return (cell_kji0s[..., 0] * self.nj + cell_kji0s[..., 1]) * self.ni + cell_kji0s[..., 2]

    def denaturalized_cell_index(self, c0):
        """Returns a 3 element cell_kji0 index (as a tuple) for the cell with given natural index."""

        k0, ji0 = divmod(c0, self.nj * self.ni)
        j0, i0 = divmod(ji0, self.ni)
        return (k0, j0, i0)

    def denaturalized_cell_indices(self, c0s):
        """Returns an integer array holding kji0 indices for the cells with given natural indices.

        argument:
           c0s: numpy integer array of shape (..., 3) being natural cell indices (for a flattened array)

        returns:
           numpy integer array of shape (..., 3) being the equivalent kji0 protocol cell indices
        """

        k0s, ji0s = divmod(c0s, self.nj * self.ni)
        j0s, i0s = divmod(ji0s, self.ni)
        return np.stack((k0s, j0s, i0s), axis=-1)

    def resolve_geometry_child(self, tag, child_node=None):
        """If xml child node is None, looks for tag amongst children of geometry root.

        arguments:
           tag (string): the tag of the geometry child node of interest
           child_node (optional): the already resolved xml root of the child, or None

        returns:
           xml node of child of geometry node for this grid, which matches tag

        note:
           if child_node argument is not None, it is simply returned;
           if child_node is None, the geometry node for this grid is scanned for a child with matching tag
        """

        if child_node is not None:
            return child_node
        return rqet.find_tag(self.geometry_root, tag)

    def _set_k_raw_index_array(self):
        """Sets the layering raw index array based on the k gap after boolean array."""
        if self.k_gap_after_array is None:
            self.k_raw_index_array = None
            return
        self.k_raw_index_array = np.empty((self.nk,), dtype=int)
        gap_count = 0
        for k in range(self.nk):
            self.k_raw_index_array[k] = k + gap_count
            if k < self.nk - 1 and self.k_gap_after_array[k]:
                gap_count += 1
        assert gap_count == self.k_gaps, 'inconsistency in k gap data'

    def set_parent(self, parent_grid_uuid, self_is_refinement, parent_window):
        """Set relationship with respect to a parent grid.

        arguments:
           parent_grid_uuid (uuid.UUID): the uuid of the parent grid
           self_is_refinement (boolean): if True, this grid is a refinement of the subset of the parent grid;
              if False, this grid is a coarsening
           parent_window: (olio.fine_coarse.FineCoarse object): slice mapping information in K, j & I axes; note
              that self_is_refinement determines which of the 2 grids is fine and which is coarse
        """

        if self.parent_grid_uuid is not None:
            log.warning('overwriting parent grid information')
        self.parent_grid_uuid = parent_grid_uuid
        if parent_grid_uuid is None:
            self.parent_window = None
            self.is_refinement = None
        else:
            parent_window.assert_valid()
            self.parent_window = parent_window
            self.is_refinement = self_is_refinement

    def actual_pillar_shape(self, patch_metadata=False, tolerance=0.001):
        """Returns actual shape of pillars.

        arguments:
           patch_metadata (boolean, default False): if True, the actual shape replaces whatever was in the metadata
           tolerance (float, default 0.001): a length value (in units of grid xy units) used as a Manhattan distance
              limit in the xy plane when considering whether a point lies 'on' a straight line

        returns:
           string: 'vertical', 'straight' or 'curved'

        note:
           setting patch_metadata True will affect the attribute in this Grid object; however, it will not be
           preserved unless the create_xml() method is called, followed at some point with model.store_epc()
        """

        pillar_shape = gf.actual_pillar_shape(self.points_ref(masked=False), tolerance=tolerance)
        if patch_metadata:
            self.pillar_shape = pillar_shape
        return pillar_shape

    def cache_all_geometry_arrays(self):
        """Loads from hdf5 into memory all the arrays defining the grid geometry.

        returns:
           None

        notes:
           call this method if much grid geometry processing is coming up, to save having to worry about
           individual caching arguments to many other methods;
           this method does not create a column to pillar mapping which will often also be needed;
           the arrays are cached as direct attributes to this grid object;
           the names, shapes and types of the attributes are:
              array_cell_geometry_is_defined   (nk, nj, ni)  bool
              array_pillar_geometry_is_defined (nj + 1, ni + 1)  bool
              points_cached  (nk + 1, nj + 1, ni + 1, 3) or (nk + 1, np, 3)  float  (np = number of primary pillars)
              split_pillar_indices_cached  (nps)  int  (nps = number of primary pillars that are split)
              cols_for_split_pillars  (npxc)  int  (npxc = number of column corners using extra pillars due to splitting)
              cols_for_split_pillars_cl  (npx)  int  (npx = number of extra pillars due to splitting)
           the last 3 are only present when the grid has one or more split pillars;
           the split pillar data includes the use of a 'jagged' array (effectively an array of lists represented as
           a linear array and a 'cumulative length' index array)

        :meta common:
        """

        # todo: recheck the description of split pillar arrays given in the doc string
        cell_geometry_is_defined(self, cache_array=True)
        pillar_geometry_is_defined(self, cache_array=True)
        self.point(cache_array=True)
        if self.has_split_coordinate_lines:
            split_root = None
            if not hasattr(self, 'split_pillar_indices_cached'):
                split_root = self.resolve_geometry_child('SplitCoordinateLines')
                # assert(rqet.node_type(split_root) == 'ColumnLayerSplitCoordinateLines')
                pillar_indices_root = rqet.find_tag(split_root, 'PillarIndices')
                h5_key_pair = self.model.h5_uuid_and_path_for_node(pillar_indices_root)
                self.model.h5_array_element(h5_key_pair,
                                            index=None,
                                            cache_array=True,
                                            object=self,
                                            array_attribute='split_pillar_indices_cached',
                                            dtype='int')
            if not hasattr(self, 'cols_for_split_pillars'):
                if split_root is None:
                    split_root = self.resolve_geometry_child('SplitCoordinateLines')
                cpscl_root = rqet.find_tag(split_root, 'ColumnsPerSplitCoordinateLine')
                cpscl_elements_root = rqet.find_tag(cpscl_root, 'Elements')
                h5_key_pair = self.model.h5_uuid_and_path_for_node(cpscl_elements_root)
                self.model.h5_array_element(h5_key_pair,
                                            index=None,
                                            cache_array=True,
                                            object=self,
                                            array_attribute='cols_for_split_pillars',
                                            dtype='int')
                cpscl_cum_length_root = rqet.find_tag(cpscl_root, 'CumulativeLength')
                h5_key_pair = self.model.h5_uuid_and_path_for_node(cpscl_cum_length_root)
                self.model.h5_array_element(h5_key_pair,
                                            index=None,
                                            cache_array=True,
                                            object=self,
                                            array_attribute='cols_for_split_pillars_cl',
                                            dtype='int')

    def column_is_inactive(self, col_ji0):
        """Returns True if all the cells in the specified column are inactive.

        arguments:
           col_ji0 (int pair): the (j0, i0) column indices

        returns:
           boolean: True if all the cells in the column are inactive; False if at least one cell is active
        """

        self.extract_inactive_mask()
        if self.inactive is None:
            return False  # no inactive mask indicates all cells are active
        return np.all(self.inactive[:, col_ji0[0], col_ji0[1]])

    def write_hdf5_from_caches(self,
                               file=None,
                               mode='a',
                               geometry=True,
                               imported_properties=None,
                               write_active=None,
                               stratigraphy=True,
                               expand_const_arrays=False):
        """Create or append to an hdf5 file.
        
        Writes datasets for the grid geometry (and parent grid mapping) and properties from cached arrays.
        """
        # NB: when writing a new geometry, all arrays must be set up and exist as the appropriate attributes prior to calling this function
        # if saving properties, active cell array should be added to imported_properties based on logical negation of inactive attribute
        # xml is not created here for property objects

        _write_hdf5_from_caches(self, file, mode, geometry, imported_properties, write_active, stratigraphy,
                                expand_const_arrays)

    def write_hdf5(self, expand_const_arrays=False):
        """Writes grid geometry arrays to hdf5 (thin wrapper around write_hdf5_from_caches().

        :meta common:
        """

        self.write_hdf5_from_caches(mode='a',
                                    geometry=True,
                                    imported_properties=None,
                                    write_active=True,
                                    stratigraphy=True,
                                    expand_const_arrays=expand_const_arrays)

    def off_handed(self):
        """Returns False if IJK and xyz have same handedness, True if they differ."""

        ijk_right_handed = self.extract_grid_is_right_handed()
        assert rqet.find_tag_text(self.crs_root, 'ProjectedAxisOrder').lower() == 'easting northing'
        # note: if z increases downwards, xyz is left handed
        return ijk_right_handed == self.z_inc_down()

    def write_nexus_corp(self,
                         file_name,
                         local_coords=False,
                         global_xy_units=None,
                         global_z_units=None,
                         global_z_increasing_downward=True,
                         write_nx_ny_nz=False,
                         write_units_keyword=False,
                         write_rh_keyword_if_needed=False,
                         write_corp_keyword=False,
                         use_binary=False,
                         binary_only=False,
                         nan_substitute_value=None):
        """Write grid geometry to file in Nexus CORP ordering."""

        write_nexus_corp(self,
                         file_name,
                         local_coords=local_coords,
                         global_xy_units=global_xy_units,
                         global_z_units=global_z_units,
                         global_z_increasing_downward=global_z_increasing_downward,
                         write_nx_ny_nz=write_nx_ny_nz,
                         write_units_keyword=write_units_keyword,
                         write_rh_keyword_if_needed=write_rh_keyword_if_needed,
                         write_corp_keyword=write_corp_keyword,
                         use_binary=use_binary,
                         binary_only=binary_only,
                         nan_substitute_value=nan_substitute_value)

    def xy_units(self):
        """Returns the projected view (x, y) units of measure of the coordinate reference system for the grid.

        :meta common:
        """

        crs_root = self.extract_crs_root()
        if crs_root is None:
            return None
        return rqet.find_tag(crs_root, 'ProjectedUom').text

    def z_units(self):
        """Returns the vertical (z) units of measure of the coordinate reference system for the grid.

        :meta common:
        """

        crs_root = self.extract_crs_root()
        if crs_root is None:
            return None
        return rqet.find_tag(crs_root, 'VerticalUom').text

    def skin(self, use_single_layer_tactics=False):
        """Returns a GridSkin composite surface object reoresenting the outer surface of the grid."""

        import resqpy.grid_surface as rqgs

        # could cache 2 versions (with and without single layer tactics)
        if self.grid_skin is None or self.grid_skin.use_single_layer_tactics != use_single_layer_tactics:
            self.grid_skin = rqgs.GridSkin(self, use_single_layer_tactics=use_single_layer_tactics)
        return self.grid_skin

    def create_xml(self,
                   ext_uuid=None,
                   add_as_part=True,
                   add_relationships=True,
                   set_as_grid_root=True,
                   title=None,
                   originator=None,
                   write_active=True,
                   write_geometry=True,
                   extra_metadata={}):
        """Creates an IJK grid node from a grid object and optionally adds as child of root and/or to parts forest.

        arguments:
           ext_uuid (uuid.UUID): the uuid of the hdf5 external part holding the array data for the grid geometry
           add_as_part (boolean, default True): if True, the newly created xml node is added as a part
              in the model
           add_relationships (boolean, default True): if True, relationship xml parts are created relating the
              new grid part to: the crs, and the hdf5 external part
           set_as_grid_root (boolean, default True): if True, the new grid node is noted as being the 'main' grid
              for the model
           title (string, default 'ROOT'): used as the citation Title text; careful consideration should be given
              to this argument when dealing with multiple grids in one model, as it is the means by which a
              human will distinguish them
           originator (string, optional): the name of the human being who created the ijk grid part;
              default is to use the login name
           write_active (boolean, default True): if True, xml for an active cell property is also generated, but
              only if the active_property_uuid is set and no part exists in the model for that uuid
           write_geometry (boolean, default True): if False, the geometry node is omitted from the xml
           extra_metadata (dict): any key value pairs in this dictionary are added as extra metadata xml nodes

        returns:
           the newly created ijk grid xml node

        notes:
           this code has the concept of a 'main' grid for a model, which resqml does not; it is vaguely
              equivalent to a 'root' grid in a simulation model
           the write_active argument should generally be set to the same value as that passed to the write_hdf5... method;
           the RESQML standard allows the geometry to be omitted for a grid, controlled here by the write_geometry argument;
           the explicit geometry may be omitted for regular grids, in which case the arrays should not be written to the hdf5
           file either

        :meta common:
        """

        if ext_uuid is None:
            ext_uuid = self.model.h5_uuid()
        if title:
            self.title = title
        if not self.title:
            self.title = 'ROOT'

        ijk = super().create_xml(add_as_part=False, originator=originator, extra_metadata=extra_metadata)

        return _create_grid_xml(self, ijk, ext_uuid, add_as_part, add_relationships, write_active, write_geometry)

    def x_section_points(self, axis, ref_slice0=0, plus_face=False, masked=False):
        """Deprecated: please use `unsplit_x_section_points` instead."""
        warnings.warn('Deprecated: please use `unsplit_x_section_points` instead.', DeprecationWarning)

        return unsplit_x_section_points(self, axis, ref_slice0=ref_slice0, plus_face=plus_face, masked=masked)

    # The implementations of the below functions have been moved to separate modules.

    def cell_geometry_is_defined(self, cell_kji0=None, cell_geometry_is_defined_root=None, cache_array=True):
        """This method has now been moved to a new function elsewhere in the Grid module"""
        return cell_geometry_is_defined(self,
                                        cell_kji0=cell_kji0,
                                        cell_geometry_is_defined_root=cell_geometry_is_defined_root,
                                        cache_array=cache_array)

    def pillar_geometry_is_defined(self, pillar_ji0=None, pillar_geometry_is_defined_root=None, cache_array=True):
        """This method has now been moved to a new function elsewhere in the Grid module"""
        return pillar_geometry_is_defined(self,
                                          pillar_ji0=pillar_ji0,
                                          pillar_geometry_is_defined_root=pillar_geometry_is_defined_root,
                                          cache_array=cache_array)

    def geometry_defined_for_all_cells(self, cache_array=True):
        """This method has now been moved to a new function elsewhere in the Grid module"""
        return geometry_defined_for_all_cells(self, cache_array=cache_array)

    def geometry_defined_for_all_pillars(self, cache_array=True, pillar_geometry_is_defined_root=None):
        """This method has now been moved to a new function elsewhere in the Grid module"""
        return geometry_defined_for_all_pillars(self,
                                                cache_array=cache_array,
                                                pillar_geometry_is_defined_root=pillar_geometry_is_defined_root)

    def cell_geometry_is_defined_ref(self):
        """This method has now been moved to a new function elsewhere in the Grid module"""
        return cell_geometry_is_defined_ref(self)

    def pillar_geometry_is_defined_ref(self):
        """This method has now been moved to a new function elsewhere in the Grid module"""
        return pillar_geometry_is_defined_ref(self)

    def set_geometry_is_defined(self,
                                treat_as_nan=None,
                                treat_dots_as_nan=False,
                                complete_partial_pillars=False,
                                nullify_partial_pillars=False,
                                complete_all=False):
        """This method has now been moved to a new function elsewhere in the Grid module"""
        return set_geometry_is_defined(self,
                                       treat_as_nan=treat_as_nan,
                                       treat_dots_as_nan=treat_dots_as_nan,
                                       complete_partial_pillars=complete_partial_pillars,
                                       nullify_partial_pillars=nullify_partial_pillars,
                                       complete_all=complete_all)

    def find_faults(self, set_face_sets=False, create_organizing_objects_where_needed=False):
        """This method has now been moved to a new function elsewhere in the Grid module"""
        return find_faults(self,
                           set_face_sets=set_face_sets,
                           create_organizing_objects_where_needed=create_organizing_objects_where_needed)

    def fault_throws(self):
        """This method has now been moved to a new function elsewhere in the Grid module"""
        return fault_throws(self)

    def fault_throws_per_edge_per_column(self, mode='maximum', simple_z=False, axis_polarity_mode=True):
        """This method has now been moved to a new function elsewhere in the Grid module"""
        return fault_throws_per_edge_per_column(self,
                                                mode=mode,
                                                simple_z=simple_z,
                                                axis_polarity_mode=axis_polarity_mode)

    def extract_parent(self):
        """This method has now been moved to a new function elsewhere in the Grid module"""
        return extract_grid_parent(self)

    def transmissibility(self, tolerance=1.0e-6, use_tr_properties=True, realization=None, modifier_mode=None):
        """This method has now been moved to a new function elsewhere in the Grid module"""
        return transmissibility(self, tolerance, use_tr_properties, realization, modifier_mode)

    def extract_extent_kji(self):
        """This method has now been moved to a new function elsewhere in the Grid module"""
        return extract_extent_kji(self)

    def extract_grid_is_right_handed(self):
        """This method has now been moved to a new function elsewhere in the Grid module"""
        return extract_grid_is_right_handed(self)

    def extract_k_direction_is_down(self):
        """This method has now been moved to a new function elsewhere in the Grid module"""
        return extract_k_direction_is_down(self)

    def extract_geometry_time_index(self):
        """This method has now been moved to a new function elsewhere in the Grid module"""
        return extract_geometry_time_index(self)

    def extract_crs_uuid(self):
        """This method has now been moved to a new function elsewhere in the Grid module"""
        return extract_crs_uuid(self)

    def extract_crs_root(self):
        """This method has now been moved to a new function elsewhere in the Grid module"""
        return extract_crs_root(self)

    def set_crs(self, crs_uuid=None):
        """Establish crs attribute if not already set"""
        if self.crs is not None:
            return
        if crs_uuid is None:
            crs_uuid = self.extract_crs_uuid()
        assert crs_uuid is not None
        self.crs = rqc.Crs(self.model, uuid=crs_uuid)

    def extract_pillar_shape(self):
        """This method has now been moved to a new function elsewhere in the Grid module"""
        return extract_pillar_shape(self)

    def extract_has_split_coordinate_lines(self):
        """This method has now been moved to a new function elsewhere in the Grid module"""
        return extract_has_split_coordinate_lines(self)

    def extract_k_gaps(self):
        """This method has now been moved to a new function elsewhere in the Grid module"""
        return extract_k_gaps(self)

    def extract_stratigraphy(self):
        """This method has now been moved to a new function elsewhere in the Grid module"""
        return extract_stratigraphy(self)

    def extract_children(self):
        """This method has now been moved to a new function elsewhere in the Grid module"""
        return extract_children(self)

    def extract_property_collection(self):
        """This method has now been moved to a new function elsewhere in the Grid module"""
        return extract_property_collection(self)

    def extract_inactive_mask(self, check_pinchout=False):
        """This method has now been moved to a new function elsewhere in the Grid module"""
        return extract_inactive_mask(self, check_pinchout=check_pinchout)

    def is_split_column_face(self, j0, i0, axis, polarity):
        """This method has now been moved to a new function elsewhere in the Grid module"""
        return is_split_column_face(self, j0, i0, axis, polarity)

    def split_column_faces(self):
        """This method has now been moved to a new function elsewhere in the Grid module"""
        return split_column_faces(self)

    def clear_face_sets(self):
        """This method has now been moved to a new function elsewhere in the Grid module"""
        return clear_face_sets(self)

    def set_face_set_gcs_list_from_dict(self, face_set_dict=None, create_organizing_objects_where_needed=False):
        """This method has now been moved to a new function elsewhere in the Grid module"""
        return set_face_set_gcs_list_from_dict(
            self,
            face_set_dict=face_set_dict,
            create_organizing_objects_where_needed=create_organizing_objects_where_needed)

    def make_face_set_from_dataframe(self, df):
        """This method has now been moved to a new function elsewhere in the Grid module"""
        return make_face_set_from_dataframe(self, df)

    def make_face_sets_from_pillar_lists(self,
                                         pillar_list_list,
                                         face_set_id,
                                         axis='K',
                                         ref_slice0=0,
                                         plus_face=False,
                                         projection='xy'):
        """This method has now been moved to a new function elsewhere in the Grid module"""
        return make_face_sets_from_pillar_lists(self,
                                                pillar_list_list,
                                                face_set_id,
                                                axis=axis,
                                                ref_slice0=ref_slice0,
                                                plus_face=plus_face,
                                                projection=projection)

    def face_centre(self,
                    cell_kji0,
                    axis,
                    zero_or_one,
                    points_root=None,
                    cache_resqml_array=True,
                    cache_cp_array=False):
        """This method has now been moved to a new function elsewhere in the Grid module"""
        return face_centre(self,
                           cell_kji0,
                           axis,
                           zero_or_one,
                           points_root=points_root,
                           cache_resqml_array=cache_resqml_array,
                           cache_cp_array=cache_cp_array)

    def face_centres_kji_01(self, cell_kji0, points_root=None, cache_resqml_array=True, cache_cp_array=False):
        """This method has now been moved to a new function elsewhere in the Grid module"""
        return face_centres_kji_01(self,
                                   cell_kji0,
                                   points_root=points_root,
                                   cache_resqml_array=cache_resqml_array,
                                   cache_cp_array=cache_cp_array)

    def set_cached_points_from_property(self,
                                        points_property_uuid=None,
                                        property_collection=None,
                                        realization=None,
                                        time_index=None,
                                        set_grid_time_index=True,
                                        set_inactive=True,
                                        active_property_uuid=None,
                                        active_collection=None):
        """This method has now been moved to a new function elsewhere in the Grid module"""
        return set_cached_points_from_property(self,
                                               points_property_uuid=points_property_uuid,
                                               property_collection=property_collection,
                                               realization=realization,
                                               time_index=time_index,
                                               set_grid_time_index=set_grid_time_index,
                                               set_inactive=set_inactive,
                                               active_property_uuid=active_property_uuid,
                                               active_collection=active_collection)

    def point_raw(self, index=None, points_root=None, cache_array=True):
        """This method has now been moved to a new function elsewhere in the Grid module"""
        return point_raw(self, index=index, points_root=points_root, cache_array=cache_array)

    def point(self,
              cell_kji0=None,
              corner_index=np.zeros(3, dtype='int'),
              points_root=None,
              cache_array=True):
        """This method has now been moved to a new function elsewhere in the Grid module"""
        return point(self,
                     cell_kji0=cell_kji0,
                     corner_index=corner_index,
                     points_root=points_root,
                     cache_array=cache_array)

    def points_ref(self, masked=True):
        """This method has now been moved to a new function elsewhere in the Grid module"""
        return points_ref(self, masked=masked)

    def uncache_points(self):
        """This method has now been moved to a new function elsewhere in the Grid module"""
        return uncache_points(self)

    def unsplit_points_ref(self, cache_array=False, masked=False):
        """This method has now been moved to a new function elsewhere in the Grid module"""
        return unsplit_points_ref(self, cache_array=cache_array, masked=masked)

    def horizon_points(self, ref_k0=0, heal_faults=False, kp=0):
        """This method has now been moved to a new function elsewhere in the Grid module"""
        return horizon_points(self, ref_k0=ref_k0, heal_faults=heal_faults, kp=kp)

    def split_horizon_points(self, ref_k0=0, masked=False, kp=0):
        """This method has now been moved to a new function elsewhere in the Grid module"""
        return split_horizon_points(self, ref_k0=ref_k0, masked=masked, kp=kp)

    def split_x_section_points(self, axis, ref_slice0=0, plus_face=False, masked=False):
        """This method has now been moved to a new function elsewhere in the Grid module"""
        return split_x_section_points(self, axis, ref_slice0=ref_slice0, plus_face=plus_face, masked=masked)

    def split_gap_x_section_points(self, axis, ref_slice0=0, plus_face=False, masked=False):
        """This method has now been moved to a new function elsewhere in the Grid module"""
        return split_gap_x_section_points(self, axis, ref_slice0=ref_slice0, plus_face=plus_face, masked=masked)

    def unsplit_x_section_points(self, axis, ref_slice0=0, plus_face=False, masked=False):
        """This method has now been moved to a new function elsewhere in the Grid module"""
        return unsplit_x_section_points(self, axis, ref_slice0=ref_slice0, plus_face=plus_face, masked=masked)

    def x_section_corner_points(self,
                                axis,
                                ref_slice0=0,
                                plus_face=False,
                                masked=False,
                                rotate=False,
                                azimuth=None):
        """This method has now been moved to a new function elsewhere in the Grid module"""
        return x_section_corner_points(self,
                                       axis,
                                       ref_slice0=ref_slice0,
                                       plus_face=plus_face,
                                       masked=masked,
                                       rotate=rotate,
                                       azimuth=azimuth)

    def pixel_map_for_split_horizon_points(self, horizon_points, origin, width, height, dx, dy=None):
        """This method has now been moved to a new function elsewhere in the Grid module"""
        return pixel_map_for_split_horizon_points(self, horizon_points, origin, width, height, dx, dy=dy)

    def coordinate_line_end_points(self):
        """This method has now been moved to a new function elsewhere in the Grid module"""
        return coordinate_line_end_points(self)

    def z_corner_point_depths(self, order='cellular'):
        """This method has now been moved to a new function elsewhere in the Grid module"""
        return z_corner_point_depths(self, order=order)

    def corner_points(self, cell_kji0=None, points_root=None, cache_resqml_array=True, cache_cp_array=False):
        """This method has now been moved to a new function elsewhere in the Grid module"""
        return corner_points(self,
                             cell_kji0=cell_kji0,
                             points_root=points_root,
                             cache_resqml_array=cache_resqml_array,
                             cache_cp_array=cache_cp_array)

    def invalidate_corner_points(self):
        """This method has now been moved to a new function elsewhere in the Grid module"""
        return invalidate_corner_points(self)

    def centre_point(self, cell_kji0=None, cache_centre_array=False):
        """This method has now been moved to a new function elsewhere in the Grid module"""
        return centre_point(self, cell_kji0=cell_kji0, cache_centre_array=cache_centre_array)

    def centre_point_list(self, cell_kji0s):
        """This method has now been moved to a new function elsewhere in the Grid module"""
        return centre_point_list(self, cell_kji0s)

    def point_areally(self, tolerance=0.001):
        """This method has now been moved to a new function elsewhere in the Grid module"""
        return point_areally(self, tolerance=tolerance)

    def interpolated_point(self,
                           cell_kji0,
                           interpolation_fraction,
                           points_root=None,
                           cache_resqml_array=True,
                           cache_cp_array=False):
        """This method has now been moved to a new function elsewhere in the Grid module"""
        return interpolated_point(self,
                                  cell_kji0,
                                  interpolation_fraction,
                                  points_root=points_root,
                                  cache_resqml_array=cache_resqml_array,
                                  cache_cp_array=cache_cp_array)

    def interpolated_points(self,
                            cell_kji0,
                            interpolation_fractions,
                            points_root=None,
                            cache_resqml_array=True,
                            cache_cp_array=False):
        """This method has now been moved to a new function elsewhere in the Grid module"""
        return interpolated_points(self,
                                   cell_kji0,
                                   interpolation_fractions,
                                   points_root=points_root,
                                   cache_resqml_array=cache_resqml_array,
                                   cache_cp_array=cache_cp_array)

    def set_k_direction_from_points(self):
        """This method has now been moved to a new function elsewhere in the Grid module"""
        return set_k_direction_from_points(self)

    def find_cell_for_point_xy(self, x, y, k0=0, vertical_ref='top', local_coords=True):
        """This method has now been moved to a new function elsewhere in the Grid module"""
        return find_cell_for_point_xy(self, x, y, k0, vertical_ref=vertical_ref, local_coords=local_coords)

    def half_cell_transmissibility(grid, use_property=True, realization=None, tolerance=1.0e-6):
        """This method has now been moved to a new function elsewhere in the Grid module"""
        return half_cell_transmissibility(grid,
                                          use_property=use_property,
                                          realization=realization,
                                          tolerance=tolerance)

    def create_column_pillar_mapping(self):
        """This method has now been moved to a new function elsewhere in the Grid module"""
        return create_column_pillar_mapping(self)

    def pillar_foursome(self, ji0, none_if_unsplit=False):
        """This method has now been moved to a new function elsewhere in the Grid module"""
        return pillar_foursome(self, ji0, none_if_unsplit=none_if_unsplit)

    def pillar_distances_sqr(self, xy, ref_k0=0, kp=0, horizon_points=None):
        """This method has now been moved to a new function elsewhere in the Grid module"""
        return pillar_distances_sqr(self, xy, ref_k0=ref_k0, kp=ref_k0, horizon_points=horizon_points)

    def nearest_pillar(self, xy, ref_k0=0, kp=0):
        """This method has now been moved to a new function elsewhere in the Grid module"""
        return nearest_pillar(self, xy, ref_k0=ref_k0, kp=kp)

    def nearest_rod(self, xyz, projection, axis, ref_slice0=0, plus_face=False):
        """This method has now been moved to a new function elsewhere in the Grid module"""
        return nearest_rod(self, xyz, projection, axis, ref_slice0=ref_slice0, plus_face=plus_face)

    def poly_line_for_cell(self, cell_kji0, vertical_ref='top'):
        """This method has now been moved to a new function elsewhere in the Grid module"""
        return poly_line_for_cell(self, cell_kji0, vertical_ref=vertical_ref)

    def interface_lengths_kji(self, cell_kji0, points_root=None, cache_resqml_array=True, cache_cp_array=False):
        """This method has now been moved to a new function elsewhere in the Grid module"""
        return interface_lengths_kji(self,
                                     cell_kji0,
                                     points_root=points_root,
                                     cache_resqml_array=cache_resqml_array,
                                     cache_cp_array=cache_cp_array)

    def interface_vectors_kji(self, cell_kji0, points_root=None, cache_resqml_array=True, cache_cp_array=False):
        """This method has now been moved to a new function elsewhere in the Grid module"""
        return interface_vectors_kji(self,
                                     cell_kji0,
                                     points_root=points_root,
                                     cache_resqml_array=cache_resqml_array,
                                     cache_cp_array=cache_cp_array)

    def interface_length(self, cell_kji0, axis, points_root=None, cache_resqml_array=True, cache_cp_array=False):
        """This method has now been moved to a new function elsewhere in the Grid module"""
        return interface_length(self,
                                cell_kji0,
                                axis,
                                points_root=points_root,
                                cache_resqml_array=cache_resqml_array,
                                cache_cp_array=cache_cp_array)

    def interface_vector(self, cell_kji0, axis, points_root=None, cache_resqml_array=True, cache_cp_array=False):
        """This method has now been moved to a new function elsewhere in the Grid module"""
        return interface_vector(self,
                                cell_kji0,
                                axis,
                                points_root=points_root,
                                cache_resqml_array=cache_resqml_array,
                                cache_cp_array=cache_cp_array)

    def cell_inactive(self, cell_kji0, pv_array=None, pv_tol=0.01):
        """This method has now been moved to a new function elsewhere in the Grid module"""
        return cell_inactive(self, cell_kji0, pv_array=pv_array, pv_tol=pv_tol)

    def pinched_out(self,
                    cell_kji0=None,
                    tolerance=0.001,
                    points_root=None,
                    cache_resqml_array=True,
                    cache_cp_array=False,
                    cache_thickness_array=False,
                    cache_pinchout_array=None):
        """This method has now been moved to a new function elsewhere in the Grid module"""
        return pinched_out(self,
                           cell_kji0=cell_kji0,
                           tolerance=tolerance,
                           points_root=points_root,
                           cache_resqml_array=cache_resqml_array,
                           cache_cp_array=cache_cp_array,
                           cache_thickness_array=cache_thickness_array,
                           cache_pinchout_array=cache_pinchout_array)

    def volume(self,
               cell_kji0=None,
               points_root=None,
               cache_resqml_array=True,
               cache_cp_array=False,
               cache_centre_array=False,
               cache_volume_array=True,
               property_collection=None):
        """This method has now been moved to a new function elsewhere in the Grid module"""
        return volume(self,
                      cell_kji0=cell_kji0,
                      points_root=points_root,
                      cache_resqml_array=cache_resqml_array,
                      cache_cp_array=cache_cp_array,
                      cache_centre_array=cache_centre_array,
                      cache_volume_array=cache_volume_array,
                      property_collection=property_collection)

    def thickness(self,
                  cell_kji0=None,
                  points_root=None,
                  cache_resqml_array=True,
                  cache_cp_array=False,
                  cache_thickness_array=True,
                  property_collection=None):
        """This method has now been moved to a new function elsewhere in the Grid module"""
        return thickness(self,
                         cell_kji0=cell_kji0,
                         points_root=points_root,
                         cache_resqml_array=cache_resqml_array,
                         cache_cp_array=cache_cp_array,
                         cache_thickness_array=cache_thickness_array,
                         property_collection=property_collection)

    def fault_connection_set(self,
                             skip_inactive=True,
                             compute_transmissibility=False,
                             add_to_model=False,
                             realization=None,
                             inherit_features_from=None,
                             title='fault juxtaposition set'):
        """This method has now been moved to a new function elsewhere in the Grid module"""
        return fault_connection_set(self,
                                    skip_inactive=skip_inactive,
                                    compute_transmissibility=compute_transmissibility,
                                    add_to_model=add_to_model,
                                    realization=realization,
                                    inherit_features_from=inherit_features_from,
                                    title=title)

    def pinchout_connection_set(self,
                                skip_inactive=True,
                                compute_transmissibility=False,
                                add_to_model=False,
                                realization=None):
        """This method has now been moved to a new function elsewhere in the Grid module"""
        return pinchout_connection_set(self,
                                       skip_inactive=skip_inactive,
                                       compute_transmissibility=compute_transmissibility,
                                       add_to_model=add_to_model,
                                       realization=realization)

    def k_gap_connection_set(self,
                             skip_inactive=True,
                             compute_transmissibility=False,
                             add_to_model=False,
                             realization=None,
                             tolerance=0.001):
        """This method has now been moved to a new function elsewhere in the Grid module"""
        return k_gap_connection_set(self,
                                    skip_inactive=skip_inactive,
                                    compute_transmissibility=compute_transmissibility,
                                    add_to_model=add_to_model,
                                    realization=realization,
                                    tolerance=tolerance)

    def check_top_and_base_cell_edge_directions(self):
        """This method has now been moved to a new function elsewhere in the Grid module"""
        return check_top_and_base_cell_edge_directions(self)

    def global_to_local_crs(self,
                            a,
                            crs_root=None,
                            global_xy_units=None,
                            global_z_units=None,
                            global_z_increasing_downward=None):
        """This method has now been moved to a new function elsewhere in the Grid module"""
        return global_to_local_crs(self,
                                   a,
                                   crs_root=crs_root,
                                   global_xy_units=global_xy_units,
                                   global_z_units=global_z_units,
                                   global_z_increasing_downward=global_z_increasing_downward)

    def z_inc_down(self):
        """This method has now been moved to a new function elsewhere in the Grid module"""
        return z_inc_down(self)

    def local_to_global_crs(self,
                            a,
                            crs_root=None,
                            global_xy_units=None,
                            global_z_units=None,
                            global_z_increasing_downward=None):
        """This method has now been moved to a new function elsewhere in the Grid module"""
        return local_to_global_crs(self,
                                   a,
                                   crs_root=crs_root,
                                   global_xy_units=global_xy_units,
                                   global_z_units=global_z_units,
                                   global_z_increasing_downward=global_z_increasing_downward)

    def composite_bounding_box(self, bounding_box_list):
        """This method has now been moved to a new function elsewhere in the Grid module"""
        return composite_bounding_box(self, bounding_box_list)

    def bounding_box(self, cell_kji0, points_root=None, cache_cp_array=False):
        """This method has now been moved to a new function elsewhere in the Grid module"""
        return bounding_box(self, cell_kji0, points_root=points_root, cache_cp_array=cache_cp_array)

    def xyz_box_centre(self, points_root=None, lazy=False, local=False):
        """This method has now been moved to a new function elsewhere in the Grid module"""
        return xyz_box_centre(self, points_root=points_root, lazy=lazy, local=local)

    def xyz_box(self, points_root=None, lazy=True, local=False):
        """This method has now been moved to a new function elsewhere in the Grid module"""
        return xyz_box(self, points_root=points_root, lazy=lazy, local=local)

    def pixel_maps(self, origin, width, height, dx, dy=None, k0=None, vertical_ref='top'):
        """This method has now been moved to a new function elsewhere in the Grid module"""
        return pixel_maps(self, origin, width, height, dx, dy=dy, k0=k0, vertical_ref=vertical_ref)

    def split_horizons_points(self, min_k0=None, max_k0=None, masked=False):
        """This method has now been moved to a new function elsewhere in the Grid module"""
        return split_horizons_points(self, min_k0=min_k0, max_k0=max_k0, masked=masked)<|MERGE_RESOLUTION|>--- conflicted
+++ resolved
@@ -202,13 +202,8 @@
         """Alias for root."""
         return self.root
 
-<<<<<<< HEAD
-    def set_modified(self, update_xml = False, update_hdf5 = False):
+    def set_modified(self, update_xml=False, update_hdf5=False):
         """Deprecated: Assigns a new uuid to this grid; also calls set_modified() for parent model.
-=======
-    def set_modified(self, update_xml=False, update_hdf5=False):
-        """Assigns a new uuid to this grid; also calls set_modified() for parent model.
->>>>>>> d1867b5d
 
         arguments:
            update_xml (boolean, default False): if True, the uuid is modified in the xml tree
